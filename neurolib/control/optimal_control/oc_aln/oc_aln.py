<<<<<<< HEAD
from neurolib.control.optimal_control.oc import OC, update_control_with_limit, limit_control_to_interval
from neurolib.control.optimal_control import cost_functions
import numpy as np
=======
>>>>>>> 0fc6cc17
import numba
import numpy as np

from neurolib.control.optimal_control.oc import OC
from neurolib.models.aln.timeIntegration import compute_hx, compute_hx_nw, Duh, Dxdoth, compute_hx_de, compute_hx_di


class OcAln(OC):
    """Class for optimal control specific to neurolib's implementation of the two-population ALN model
            ("ALNmodel").

    :param model: Instance of ALN model (can describe a single ALN node or a network of coupled
                  ALN nodes.
    :type model: neurolib.models.aln.model.ALNModel
    """

    def __init__(
        self,
        model,
        target,
        weights=None,
        print_array=[],
        cost_interval=(None, None),
        control_interval=(None, None),
        cost_matrix=None,
        control_matrix=None,
        M=1,
        M_validation=0,
        validate_per_step=False,
    ):
        super().__init__(
            model,
            target,
            weights=weights,
            print_array=print_array,
            cost_interval=cost_interval,
            control_interval=control_interval,
            cost_matrix=cost_matrix,
            control_matrix=control_matrix,
            M=M,
            M_validation=M_validation,
            validate_per_step=validate_per_step,
        )

        assert self.model.name == "aln"

<<<<<<< HEAD
        assert self.T == self.model.params["ext_exc_current"].shape[1]
        assert self.T == self.model.params["ext_inh_current"].shape[1]

        # ToDo: here, a method like neurolib.model_utils.adjustArrayShape() should be applied!
        if self.N == 1:  # single-node model
            if self.model.params["ext_exc_current"].ndim == 1:
                print("not implemented yet")
            else:
                control = np.concatenate(
                    (self.model.params["ext_exc_current"], self.model.params["ext_inh_current"]), axis=0
                )[np.newaxis, :, :]
        else:
            control = np.stack((self.model.params["ext_exc_current"], self.model.params["ext_inh_current"]), axis=1)

        for n in range(self.N):
            assert (control[n, 0, :] == self.model.params["ext_exc_current"][n, :]).all()
            assert (control[n, 1, :] == self.model.params["ext_inh_current"][n, :]).all()

            # in aln model, t=0 control does not affect the system
            control[n, 0, 0] = 0.0
            control[n, 1, 0] = 0.0

        self.control = update_control_with_limit(
            self.N, self.dim_in, self.T, control, 0.0, np.zeros(control.shape), self.maximum_control_strength
        )
        self.control = limit_control_to_interval(self.N, self.dim_in, self.T, self.control, self.control_interval)
=======
>>>>>>> 0fc6cc17
        self.fullstate = self.get_fullstate()

        if self.model.params.filter_sigma:
            print("NOT IMPLEMENTED FOR FILTER_SIGMA=TRUE")
            raise NotImplementedError

        self.ndt_de = np.around(self.model.params.de / self.dt).astype(int)
        self.ndt_di = np.around(self.model.params.di / self.dt).astype(int)

        self.precomp_factors = self.get_precomp_factors()

    def compute_dxdoth(self):
        """Derivative of systems dynamics wrt. change of systems variables.

        :return:        N x V x V array
        :rtuype:        np.ndarray"""
        return Dxdoth(
            self.N,
            self.dim_vars,
            self.state_vars_dict,
        )

    def get_model_params(self):
        """Model params as an ordered tuple.

        :return:    22 ordered parameters
        :rtype:     tuple
        """
        return (
            self.model.params.sigmarange,
            self.model.params.ds,
            self.model.params.Irange,
            self.model.params.dI,
            self.model.params.C,
            self.model.params.precalc_r,
            self.model.params.precalc_V,
            self.model.params.precalc_tau_mu,
            self.model.params.Jee_max,
            self.model.params.Jei_max,
            self.model.params.Jie_max,
            self.model.params.Jii_max,
            self.model.params.tau_se,
            self.model.params.tau_si,
            self.model.params.tauA,
            self.model.params.C / self.model.params.gL,
            self.model.params.sigmae_ext,
            self.model.params.sigmai_ext,
            self.model.params.a,
            self.model.params.b,
            self.model.params.c_gl,
            self.model.params.Ke_gl,
        )

    def get_precomp_factors(self):
        """Precomputed factors as an ordered tuple.

        :return:    12 prefactors
        :rtype:     tuple
        """

        return (
            self.model.params.cee
            * self.model.params.Ke
            * self.model.params.tau_se
            / np.abs(self.model.params.Jee_max)
            * 1e-3,
            self.model.params.cee**2
            * self.model.params.Ke
            * self.model.params.tau_se**2
            / np.abs(self.model.params.Jee_max) ** 2
            * 1e-3,
            self.model.params.cei
            * self.model.params.Ki
            * self.model.params.tau_si
            / np.abs(self.model.params.Jei_max)
            * 1e-3,
            self.model.params.cei**2
            * self.model.params.Ki
            * self.model.params.tau_si**2
            / np.abs(self.model.params.Jei_max) ** 2
            * 1e-3,
            self.model.params.cie
            * self.model.params.Ke
            * self.model.params.tau_se
            / np.abs(self.model.params.Jie_max)
            * 1e-3,
            self.model.params.cie**2
            * self.model.params.Ke
            * self.model.params.tau_se**2
            / np.abs(self.model.params.Jie_max) ** 2
            * 1e-3,
            self.model.params.cii
            * self.model.params.Ki
            * self.model.params.tau_si
            / np.abs(self.model.params.Jii_max)
            * 1e-3,
            self.model.params.cii**2
            * self.model.params.Ki
            * self.model.params.tau_si**2
            / np.abs(self.model.params.Jii_max) ** 2
            * 1e-3,
            2.0
            * self.model.params.Jee_max**2
            * self.model.params.tau_se
            * (self.model.params.C / self.model.params.gL),
            2.0
            * self.model.params.Jei_max**2
            * self.model.params.tau_si
            * (self.model.params.C / self.model.params.gL),
            2.0
            * self.model.params.Jie_max**2
            * self.model.params.tau_se
            * (self.model.params.C / self.model.params.gL),
            2.0
            * self.model.params.Jii_max**2
            * self.model.params.tau_si
            * (self.model.params.C / self.model.params.gL),
        )

    def Duh(self):
        """Jacobian of systems dynamics wrt. external control input.

        :return:    N x 4 x 4 x T Jacobians.
        :rtype:     np.ndarray
        """

        return Duh(
            self.model_params,
            self.precomp_factors,
            self.N,
            self.dim_in,
            self.dim_vars,
            self.T,
            self.fullstate,
            self.model.params.Cmat,
            self.Dmat_ndt,
            self.control[:, 0, :],
            self.control[:, 1, :],
            self.control[:, 2, :],
            self.control[:, 3, :],
            self.state_vars_dict,
        )

    def compute_hx_list(self):
        """List of Jacobians without and with time delays (e.g. in the ALN model) and list of respective time step delays as integers (0 for undelayed)

        :return:        List of Jacobian matrices, list of time step delays
        : rtype:        List of np.ndarray, List of integers

        """

        hx = self.compute_hx()
        hx_de = self.compute_hx_de()
        hx_di = self.compute_hx_di()

        return numba.typed.List([hx, hx_de, hx_di]), numba.typed.List([0, self.ndt_de, self.ndt_di])

    def compute_hx(self):
        """Jacobians of ALNModel wrt. the 'e'- and 'i'-variable for each time step.

        :return:    N x T x V x V Jacobians.
        :rtype:     np.ndarray
        """

        return compute_hx(
            self.model_params,
            self.precomp_factors,
            self.N,
            self.dim_vars,
            self.T,
            self.fullstate,
            self.control,
            self.model.params.Cmat,
            self.Dmat_ndt,
            self.ndt_de,
            self.ndt_di,
            self.state_vars_dict,
        )

    def compute_hx_de(self):
        """Jacobians of ALNModel wrt. the variables delayed by de

        :return:    N x T x V x V Jacobians.
        :rtype:     np.ndarray
        """
        return compute_hx_de(
            self.model_params,
            self.precomp_factors,
            self.N,
            self.dim_vars,
            self.T,
            self.fullstate,
            self.control,
            self.model.params.Cmat,
            self.Dmat_ndt,
            self.ndt_de,
            self.ndt_di,
            self.state_vars_dict,
        )

    def compute_hx_di(self):
        """Jacobians of ALNModel wrt. the variables delayed by di

        :return:    N x T x V x V Jacobians.
        :rtype:     np.ndarray
        """
        return compute_hx_di(
            self.model_params,
            self.precomp_factors,
            self.N,
            self.dim_vars,
            self.T,
            self.fullstate,
            self.control,
            self.model.params.Cmat,
            self.Dmat_ndt,
            self.ndt_de,
            self.ndt_di,
            self.state_vars_dict,
        )

    def compute_hx_nw(self):
        """Jacobians for each time step for the network coupling.

        :return: N x N x T x V x V array
        :rtype: np.ndarray
        """

        return compute_hx_nw(
            self.model_params,
            self.precomp_factors,
            self.N,
            self.dim_vars,
            self.T,
            self.fullstate,
            self.control,
            self.model.params.Cmat,
            self.Dmat_ndt,
            self.ndt_de,
            self.ndt_di,
            self.state_vars_dict,
        )

    def get_fullstate(self):
        """Compute the full state (all 16 variables) of the ALN model by stepwise forward integration.

        :return:    N x V x T state vector
        :rtype:     np.ndarray
        """
        T, N = self.T, self.N
        self.simulate_forward()
        maxdel = self.model.getMaxDelay()
        control = self.control
        duration = self.model.params.duration

        fullstate = np.zeros((self.N, self.dim_vars, self.T + 2 * maxdel))

        initstate = self.getinitstate()
        if maxdel > 0:
            fullstate[:, :, -maxdel:] = initstate[:, :, :-1]
        fullstate[:, :, 0] = initstate[:, :, -1]

        self.model.params.duration = self.dt
        self.model.run()
        finalstate = self.getfinalstate()
        fullstate[:, :, 1] = finalstate

        for t in range(0, T - 2 + maxdel):
            if t != 0:
                self.setasinit(fullstate, t)
            self.model.params.duration = 2.0 * self.dt
            for iv_ind, iv in enumerate(self.model.input_vars):
                if t <= T - 2:
                    self.model.params[iv] = control[:, iv_ind, t : t + 2]
                elif t == T - 1:
                    self.model.params[iv] = np.concatenate((control[:, iv_ind, t:], np.zeros((N, 1))), axis=1)
                else:
                    self.model.params[iv] = 0.0
            self.model.run()

            finalstate = self.getfinalstate()
            fullstate[:, :, t + 2] = finalstate

        # reset to starting values
        self.model.params.duration = duration
        for iv_ind, iv in enumerate(self.model.input_vars):
            self.model.params[iv] = control[:, iv_ind, :]
        self.setinitstate(initstate)
        self.simulate_forward()

        return fullstate

    def setasinit(self, fullstate, t):
        """Set the initial state of the ALN model as defined by input 'fullstate'

        :param fullstate:   state vector to read initial state from
        :type fullstate:    np.ndarray
        :param t:           time index
        :type t:            int
        """

        N = len(self.model.params.Cmat)
        V = len(self.model.init_vars)
        T = self.model.getMaxDelay() + 1

        for n in range(N):
            for v in range(V):
                if "rates" in self.model.init_vars[v] or "IA" in self.model.init_vars[v]:
                    if t >= T:
                        self.model.params[self.model.init_vars[v]] = fullstate[:, v, t - T : t + 1]
                    else:
                        init = np.concatenate((fullstate[:, v, -T + t + 1 :], fullstate[:, v, : t + 1]), axis=1)
                        self.model.params[self.model.init_vars[v]] = init
                else:
                    self.model.params[self.model.init_vars[v]] = fullstate[:, v, t]

    def getinitstate(self):
        """Read the initial state of the ALN model

        :return:            initial state of the ALN model as N x V x N_maxdelay array
        :rtype t:           np.ndarray
        """
        N = len(self.model.params.Cmat)
        V = len(self.model.init_vars)
        T = self.model.getMaxDelay() + 1
        initstate = np.zeros((N, V, T))

        for n in range(N):
            for v in range(V):
                if "rates" in self.model.init_vars[v] or "IA" in self.model.init_vars[v]:
                    initstate[n, v, :] = self.model.params[self.model.init_vars[v]][n, -T:]

                else:
                    initstate[n, v, :] = self.model.params[self.model.init_vars[v]][n]
        return initstate

    def getfinalstate(self):
        """Read the final state of the ALN model (only last timestep)

        :return:            final state of the ALN model as N x V matrix
        :rtype t:           np.ndarray
        """
        N = len(self.model.params.Cmat)
        V = len(self.model.state_vars)
        state = np.zeros((N, V))
        for n in range(N):
            for v in range(V):
                if "rates" in self.model.state_vars[v] or "IA" in self.model.state_vars[v]:
                    state[n, v] = self.model.state[self.model.state_vars[v]][n, -1]

                else:
                    state[n, v] = self.model.state[self.model.state_vars[v]][n]
        return state

    def setinitstate(self, state):
        """Set the initial state of the ALN model as defined by final values of state

        :param state:       state vector to read initial state from
        :type state:        np.ndarray
        """
        N = len(self.model.params.Cmat)
        V = len(self.model.init_vars)
        T = self.model.getMaxDelay() + 1

        for n in range(N):
            for v in range(V):
                if "rates" in self.model.init_vars[v] or "IA" in self.model.init_vars[v]:
                    self.model.params[self.model.init_vars[v]] = state[:, v, -T:]
                else:
                    self.model.params[self.model.init_vars[v]] = state[:, v, -1]

        return<|MERGE_RESOLUTION|>--- conflicted
+++ resolved
@@ -1,9 +1,3 @@
-<<<<<<< HEAD
-from neurolib.control.optimal_control.oc import OC, update_control_with_limit, limit_control_to_interval
-from neurolib.control.optimal_control import cost_functions
-import numpy as np
-=======
->>>>>>> 0fc6cc17
 import numba
 import numpy as np
 
@@ -50,35 +44,6 @@
 
         assert self.model.name == "aln"
 
-<<<<<<< HEAD
-        assert self.T == self.model.params["ext_exc_current"].shape[1]
-        assert self.T == self.model.params["ext_inh_current"].shape[1]
-
-        # ToDo: here, a method like neurolib.model_utils.adjustArrayShape() should be applied!
-        if self.N == 1:  # single-node model
-            if self.model.params["ext_exc_current"].ndim == 1:
-                print("not implemented yet")
-            else:
-                control = np.concatenate(
-                    (self.model.params["ext_exc_current"], self.model.params["ext_inh_current"]), axis=0
-                )[np.newaxis, :, :]
-        else:
-            control = np.stack((self.model.params["ext_exc_current"], self.model.params["ext_inh_current"]), axis=1)
-
-        for n in range(self.N):
-            assert (control[n, 0, :] == self.model.params["ext_exc_current"][n, :]).all()
-            assert (control[n, 1, :] == self.model.params["ext_inh_current"][n, :]).all()
-
-            # in aln model, t=0 control does not affect the system
-            control[n, 0, 0] = 0.0
-            control[n, 1, 0] = 0.0
-
-        self.control = update_control_with_limit(
-            self.N, self.dim_in, self.T, control, 0.0, np.zeros(control.shape), self.maximum_control_strength
-        )
-        self.control = limit_control_to_interval(self.N, self.dim_in, self.T, self.control, self.control_interval)
-=======
->>>>>>> 0fc6cc17
         self.fullstate = self.get_fullstate()
 
         if self.model.params.filter_sigma:
