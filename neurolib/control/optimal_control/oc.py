import abc
import numba
import numpy as np
from neurolib.control.optimal_control import cost_functions
from neurolib.utils.model_utils import computeDelayMatrix, adjustArrayShape
import logging
import copy

from numba.core import types
from numba.typed import Dict, List


def getdefaultweights():
    weights = Dict.empty(
        key_type=types.unicode_type,
        value_type=types.float64,
    )
    weights["w_p"] = 1.0

    weights["w_f"] = 0.0
    weights["w_f_sync"] = 0.0

    # weights["w_phase"] = 0.0
    # weights["w_ko"] = 0.0

    # weights["w_ac"] = 0.0
    weights["w_cc"] = 0.0
    # weights["w_cc1"] = 0.0

    weights["w_var"] = 0.0
    # weights["w_var_osc"] = 0.0

    weights["w_2"] = 0.0

    weights["w_1"] = 0.0
    weights["w_1T"] = 0.0
    weights["w_1D"] = 0.0

    return weights


@numba.njit
def compute_gradient(
    N,
    V,
    dim_out,
    df_du,
    adjoint_state,
    control_matrix,
    d_du,
    control_interval,
):
    """Compute the gradient of the total cost wrt. the control signals (explicitly and implicitly) given the adjoint
       state, the Jacobian of the total cost wrt. explicit control contributions and the Jacobian of the dynamics
       wrt. explicit control contributions.

    :param N:       Number of nodes in the network.
    :type N:        int
    :param V:       Number of  variables of the model.
    :type V:        int
    :param dim_out: Number of 'output variables' of the model.
    :type dim_out:  int
    :param T:       Length of simulation (time dimension).
    :type T:        int
    :param df_du:   Derivative of the cost wrt. the explicit control contributions to cost functionals.
    :type df_du:    np.ndarray of shape N x V x T
    :param adjoint_state:  Solution of the adjoint equation.
    :type adjoint_state:   np.ndarray of shape N x V x T
    :param control_matrix: Binary matrix that defines nodes and variables where control inputs are active, defaults to
                           None.
    :type control_matrix:  np.ndarray of shape N x V
    :param d_du:     Jacobian of systems dynamics wrt. the external inputs (control).
    :type d_du:      np.ndarray of shape V x V
    :return:         The gradient of the total cost wrt. the control.
    :rtype:          np.ndarray of shape N x V x T
    """
    grad = np.zeros((df_du.shape))

    for n in range(N):
        for v in range(dim_out):
            for t in range(control_interval[0], control_interval[1]):
                grad[n, v, t] = df_du[n, v, t]
                for k in range(V):
                    grad[n, v, t] += control_matrix[n, v] * adjoint_state[n, k, t] * d_du[n, k, v, t]
    return grad


<<<<<<< HEAD
def decrease_step(controlled_model, N, dim_in, T, cost, cost0, step, control0, factor_down, cost_gradient):
    """Find a step size which leads to improved cost given the gradient. The step size is iteratively decreased.
        The control-inputs are updated in place according to the found step size via the
        "controlled_model.update_input()" call.

    :param controlled_model: Instance of optimal control object.
    :type controlled_model:  neurolib.optimal_control.oc.OC
    :param N:       Number of nodes in the network.
    :type N:        int
    :param dim_in: Number of 'input variables' of the model.
    :type dim_in:  int
    :param T:       Length of simulation (time dimension).
    :type T:        int
    :param cost:    Cost after applying control update according to gradient with first valid step size (numerically
                    stable).
    :type cost:     float
    :param cost0:   Cost without updating the control.
    :type cost0:    float
    :param step:    Step size initial to the iterative decreasing.
    :type step:     float
    :param control0:    The unchanged control signal.
    :type control0:     np.ndarray N x V x T
    :param factor_down:  Factor the step size is scaled with in each iteration until cost is improved.
    :type factor_down:   float
    :param cost_gradient:   Gradient of the total cost wrt. the control signal.
    :type cost_gradient:    np.ndarray of shape N x V x T
    :return:    The selected step size and the count-variable how often step-adjustment-loop was executed.
    :rtype:     tuple[float, int]
    """
    if controlled_model.M > 1:
        noisy = True
    else:
        noisy = False

    counter = 0

    while cost > cost0:  # Decrease the step size until first step size is found where cost is improved.
        step *= factor_down  # Decrease step size.
        counter += 1
        # print(step, cost, cost0)

        # Inplace updating of models control bc. forward-sim relies on models parameters.
        controlled_model.control = update_control_with_limit(
            N, dim_in, T, control0, step, cost_gradient, controlled_model.maximum_control_strength
        )
        controlled_model.update_input()

        # Simulate with control updated according to new step and evaluate cost.
        controlled_model.simulate_forward()

        if noisy:
            cost = controlled_model.compute_cost_noisy(controlled_model.M)
        else:
            cost = controlled_model.compute_total_cost()

        if counter == controlled_model.count_step:  # Exit if the maximum search depth is reached without improvement of
            # cost.
            step = 0.0  # For later analysis only.
            controlled_model.control = update_control_with_limit(
                N, dim_in, T, control0, 0.0, np.zeros(control0.shape), controlled_model.maximum_control_strength
            )
            controlled_model.update_input()

            controlled_model.zero_step_encountered = True
            return step, counter, cost0

    # Find best step size
    cost_prev = cost
    step *= factor_down  # Decrease step size.
    controlled_model.control = update_control_with_limit(
        N, dim_in, T, control0, step, cost_gradient, controlled_model.maximum_control_strength
    )
    controlled_model.update_input()
    controlled_model.simulate_forward()

    if noisy:
        cost = controlled_model.compute_cost_noisy(controlled_model.M)
    else:
        cost = controlled_model.compute_total_cost()

    counter = 0
    while cost < cost_prev:  # Increase the step size as long as the cost is improving.
        step *= factor_down
        counter += 1

        # Inplace updating of models control bc. forward-sim relies on models parameters
        controlled_model.control = update_control_with_limit(
            N, dim_in, T, control0, step, cost_gradient, controlled_model.maximum_control_strength
        )
        controlled_model.update_input()
        controlled_model.simulate_forward()

        if np.isnan(
            controlled_model.get_xs()
        ).any():  # Go back to last step (that was numerically stable and improved cost)
            # and exit.
            logging.info("Increasing step encountered NAN.")
            step /= factor_down  # Undo the last step update by inverse operation.
            controlled_model.control = update_control_with_limit(
                N, dim_in, T, control0, step, cost_gradient, controlled_model.maximum_control_strength
            )
            controlled_model.update_input()
            break

        else:
            if noisy:
                cost = controlled_model.compute_cost_noisy(controlled_model.M)
            else:
                cost = controlled_model.compute_total_cost()

            if cost > cost_prev:  # If the cost increases: go back to last step (that resulted in best cost until
                # then) and exit.
                step /= factor_down  # Undo the last step update by inverse operation.
                controlled_model.control = update_control_with_limit(
                    N, dim_in, T, control0, step, cost_gradient, controlled_model.maximum_control_strength
                )
                controlled_model.update_input()
                break

            else:
                cost_prev = cost  # Memorize cost with this step size for comparison in next step-update.

            if counter == controlled_model.count_step:
                # Terminate step size search at count limit, exit with the highest found, valid and best performing step
                # size.
                break

    return step, counter, cost_prev


def increase_step(controlled_model, N, dim_in, T, cost, cost0, step, control0, factor_up, cost_gradient):
    """Find the largest step size which leads to the biggest improvement of cost given the gradient. The step size is
        iteratively increased.
        The control-inputs are updated in place according to the found step size via the
        "controlled_model.update_input()" call.

    :param controlled_model: Instance of optimal control object.
    :type controlled_model:  neurolib.optimal_control.oc.OC
    :param N:       Number of nodes in the network.
    :type N:        int
    :param dim_in: Number of 'input variables' of the model.
    :type dim_in:  int
    :param T:       Length of simulation (time dimension).
    :type T:        int
    :param cost:    Cost after applying control update according to gradient with first valid step size (numerically
                    stable).
    :type cost:     float
    :param cost0:   Cost without updating the control.
    :type cost0:    float
    :param step:    Step size initial to the iterative decreasing.
    :type step:     float
    :param control0:    The unchanged control signal.
    :type control0:     np.ndarray N x V x T
    :param factor_up:  Factor the step size is scaled with in each iteration while the cost keeps improving.
    :type factor_up:   float
    :param cost_gradient:   Gradient of the total cost wrt. the control signal.
    :type cost_gradient:    np.ndarray of shape N x V x T
    :return:    The selected step size and the count-variable how often step-adjustment-loop was executed.
    :rtype:     tuple[float, int]
    """
    if controlled_model.M > 1:
        noisy = True
    else:
        noisy = False

    cost_prev = cost0
    counter = 0

    while cost < cost_prev:  # Increase the step size as long as the cost is improving.
        step *= factor_up
        counter += 1

        # Inplace updating of models control bc. forward-sim relies on models parameters
        controlled_model.control = update_control_with_limit(
            N, dim_in, T, control0, step, cost_gradient, controlled_model.maximum_control_strength
        )
        controlled_model.update_input()

        controlled_model.simulate_forward()
        if np.isnan(
            controlled_model.get_xs()
        ).any():  # Go back to last step (that was numerically stable and improved cost)
            # and exit.
            logging.info("Increasing step encountered NAN.")
            step /= factor_up  # Undo the last step update by inverse operation.
            controlled_model.control = update_control_with_limit(
                N, dim_in, T, control0, step, cost_gradient, controlled_model.maximum_control_strength
            )
            controlled_model.update_input()
            break

        else:
            if noisy:
                cost = controlled_model.compute_cost_noisy(controlled_model.M)
            else:
                cost = controlled_model.compute_total_cost()

            if cost > cost_prev:  # If the cost increases: go back to last step (that resulted in best cost until
                # then) and exit.
                step /= factor_up  # Undo the last step update by inverse operation.
                controlled_model.control = update_control_with_limit(
                    N, dim_in, T, control0, step, cost_gradient, controlled_model.maximum_control_strength
                )
                controlled_model.update_input()
                break

            else:
                cost_prev = cost  # Memorize cost with this step size for comparison in next step-update.

            if counter == controlled_model.count_step:
                # Terminate step size search at count limit, exit with the highest found, valid and best performing step
                # size.
                break

    return step, counter, cost_prev


=======
>>>>>>> 0fc6cc17
@numba.njit
def solve_adjoint(
    hx_list,
    del_list,
    hx_nw,
    fx,
    state_dim,
    dt,
    N,
    T,
    dmat_ndt,
    dxdoth,
    state_vars,
    output_vars,
):
    """Backwards integration of the adjoint state.

    :param hx_list:     list of Jacobians of systems dynamics wrt. 'state_vars'
    :type hx_list:      list of np.ndarray
    :param del_list:    list of respective time delay integer
    :type del_list:     list of int
    :param hx_nw:       Jacobians for each time step for the network coupling.
    :type hx_nw:        np.ndarray
    :param fx: df/dx    Derivative of cost function wrt. systems dynamics.
    :type fx:           np.ndarray
    :param state_dim:   Dimensions of state (N, V, T).
    :type state_dim:    tuple
    :param dt:          Time resolution of integration.
    :type dt:           float
    :param N:           Number of nodes in the network.
    :type N:            int
    :param T:           Length of simulation (time dimension).
    :type T:            int
    :param dmat_ndt:    N x N delay matrix (discrete number of delayed time-intervals).
    :type dmat_ndt:     np.ndarray
    :param dxdoth:      derivative of system dynamics wrt x dot
    :type dxdoth:       np.ndarray
    :param state_vars:      list of state variables of model
    :type state_vars:       list
    :param output_vars:     list of output variables of model
    :type output_vars:      list

    :return:            Adjoint state.
    :rtype:             np.ndarray of shape `state_dim`
    """
    # ToDo: generalize, not only precision cost
    adjoint_state = np.zeros(state_dim)
    fx_fullstate = np.zeros(state_dim)

    for sv_ind, sv in enumerate(state_vars):
        for ov_ind, ov in enumerate(output_vars):
            if sv == ov:
                fx_fullstate[:, sv_ind, :] = fx[:, ov_ind, :]

    for t in range(T - 2, -1, -1):  # backwards iteration including 0th index
        for n in range(N):  # iterate through nodes
            for k in range(state_dim[1]):
                if dxdoth[n, k, k] == 0:
                    res = fx_fullstate[n, k, t + 1]
                    res += adjoint_input(hx_list, del_list, t, T, state_dim[1], adjoint_state, n, k)
                    res += adjoint_nw_input(N, n, k, dmat_ndt, t, T, state_dim[1], adjoint_state, hx_nw)

                    adjoint_state[n, k, t] = -res

                elif dxdoth[n, k, k] == 1:
                    der = fx_fullstate[n, k, t + 1]
                    der += adjoint_input(hx_list, del_list, t, T, state_dim[1], adjoint_state, n, k)
                    der += adjoint_nw_input(N, n, k, dmat_ndt, t, T - 1, state_dim[1], adjoint_state, hx_nw)

                    adjoint_state[n, k, t] = adjoint_state[n, k, t + 1] - dt * der

                else:
                    print("WARNING: Case dh_dxdot != 0 or 1 not implemented")
                    raise NotImplementedError

    return adjoint_state


@numba.njit
def adjoint_input(hx_list, del_list, t, T_lim, state_dim1, adj, n, k):
    """Compute input to adjoint state for backwards integration

    :param hx_list:     list of Jacobians of systems dynamics wrt. 'state_vars'
    :type hx_list:      list of np.ndarray
    :param del_list:    list of respective time delay integer
    :type del_list:     list of int
    :param t:           current time index
    :type t:            int
    :param T_lim:       Maximum time index
    :type T_lim:        int
    :param state_dim1:  Number of state variables (V)
    :type state_dim1:   int
    :param adj:         adjoint state
    :type adj:          np.ndarray
    :param n:           node index
    :type n:            int
    :param k:           node index
    :type k:            int

    :return:            Adjoint state input
    :rtype:             float
    """
    result = 0.0
    for hx, int_delay in zip(hx_list, del_list):
        if t + 1 + int_delay < T_lim:
            for v in range(state_dim1):
                result += adj[n, v, t + 1 + int_delay] * hx[n, t + 1 + int_delay, v, k]
    return result


@numba.njit
def adjoint_nw_input(N, n, k, dmat_ndt, t, T_lim, state_dim1, adj, hxnw):
    """Compute input to adjoint state from network connections for backwards integration

    :param N:           Number of nodes in the network.
    :type N:            int
    :param n:           current node index
    :type n:            int
    :param k:           node index
    :type k:            int
    :param dmat_ndt:    N x N delay matrix (discrete number of delayed time-intervals).
    :type dmat_ndt:     np.ndarray
    :param t:           current time index
    :type t:            int
    :param T_lim:       Maximum time index
    :type T_lim:        int
    :param state_dim1:  Number of state variables (V)
    :type state_dim1:   int
    :param adj:          adjoint state
    :type adj:           np.ndarray
    :param hxnw:        Jacobians for each time step for the network coupling.
    :type hx_w:         np.ndarray

    :return:            Adjoint state input
    :rtype:             float
    """
    result = 0.0
    for n2 in range(N):  # iterate through connectivity of current node "n"
        if t + 1 + dmat_ndt[n2, n] < T_lim:
            for v in range(state_dim1):
                result += adj[n2, v, t + 1 + dmat_ndt[n2, n]] * hxnw[n2, n, t + 1 + dmat_ndt[n2, n], v, k]
    return result


@numba.njit
def limit_control_to_interval(N, dim_in, T, control, control_interval):
    control_new = control.copy()

    for n in range(N):
        for v in range(dim_in):
            for t in range(0, control_interval[0]):
                control_new[n, v, t] = 0.0
            for t in range(control_interval[1], T):
                control_new[n, v, t] = 0.0

    return control_new


#@numba.njit
def update_control_with_limit(N, dim_in, T, control, step, gradient, u_max):
    """Computes the updated control signal. The absolute values of the new control are bounded by +/- 'u_max'. If
       'u_max' is 'None', no limit is applied.

    :param control:         N x V x T array. Control signals.
    :type control:          np.ndarray
    :param step:            Step size along the gradients.
    :type step:             float
    :param gradient:        N x V x T array of the gradients.
    :type gradient:         np.ndarray
    :param u_max:           Maximum absolute value allowed for the strength of the control signal.
    :type u_max:            float or None

    :return:                N x V x T array containing the new control signal, updated according to 'step' and
                            'gradient' with the maximum absolute values being limited by 'u_max'.
    :rtype:                 np.ndarray
    """

    control_new = control + step * gradient

    if u_max is not None:
        control_new = control + step * gradient

        for n in range(N):
            for v in range(dim_in):
                for t in range(T):
                    if np.greater(np.abs(control_new[n, v, t]), u_max):
                        control_new[n, v, t] = np.sign(control_new[n, v, t]) * u_max

    return control_new


def convert_interval(interval, array_length):
    """Turn indices into positive values only. It is assumed in any case, that the first index defines the start and
       the second the stop index, both inclusive.

    :param interval:    Tuple containing start and stop index. May contain negative indices or 'None'.
    :type interval:     tuple
    :param array_length:    Length of the array in the dimension, along which the 'interval' is defining the slice.
    :type array_length:     int
    :return:            Tuple containing two positive 'int' indicating the start- and stop-index (both inclusive) of the
                        interval.
    :rtype:             tuple
    """

    (interval_0, interval_1) = interval

    if interval_0 is None:
        interval_0_new = 0
    elif interval_0 < 0:
        assert interval_0 > -array_length, "Interval is not specified in valid range."
        interval_0_new = array_length + interval_0  # interval entry is negative
    else:
        interval_0_new = interval_0

    if interval_1 is None:
        interval_1_new = array_length
    elif interval_1 < 0:
        assert interval_1 > -array_length, "Interval is not specified in valid range."
        interval_1_new = array_length + interval_1  # interval entry is negative
    else:
        interval_1_new = interval_1

    assert interval_0_new < interval_1_new, "Order of indices for interval is not valid."
    assert interval_1_new <= array_length, "Interval is not specified in valid range."

    return List([interval_0_new, interval_1_new])


class OC:
    def __init__(
        self,
        model,
        target,
        weights=None,
        maximum_control_strength=None,
        print_array=[],
        cost_interval=(None, None),
        control_interval=(None, None),
        cost_matrix=None,
        control_matrix=None,
        M=1,
        M_validation=0,
        validate_per_step=False,
    ):
        """
        Base class for optimal control. Model specific methods should be implemented in derived class for each model.

        :param model:       An instance of neurolib's Model-class. Parameters like '.duration' and methods like '.run()'
                            are used within the optimal control.
        :type model:        neurolib.models.model
        :param target:      Target time series of controllable variables.
        :type target:       np.ndarray
        :param weights:     Dictionary of weight parameters, defaults to 'None'.
        :type weights:      dictionary, optional
        :param maximum_control_strength:    Maximum absolute value a control signal can take. No limitation of the
                                            absolute control strength if 'None'. Defaults to None.
        :type:                              float or None, optional
        :param print_array:                 Array of optimization-iteration-indices (starting at 1) in which cost is printed out.
                                            Defaults to empty list `[]`.
        :type print_array:                  list, optional
        :param cost_interval:               (t_start, t_end). Indices of start and end point (both inclusive) of the
                                            time interval in which the accuracy cost is evaluated. Default is full time
                                            series. Defaults to (None, None).
        :type cost_interval:                tuple, optional
        :param control_interval:            (t_start, t_end). Indices of start and end point (both inclusive) of the
                                            time interval in which control can be applied. Default is full time
                                            series. Defaults to (None, None).
        :type control_interval:             tuple, optional
        :param cost_matrix:                 N x V binary matrix that defines nodes and channels of accuracy measurement, defaults
                                            to None.
        :type cost_matrix:                  np.ndarray
        :param control_matrix:              N x V Binary matrix that defines nodes and variables where control inputs are active,
                                            defaults to None.
        :type control_matrix:               np.ndarray
        :param M:                   Number of noise realizations. M=1 implies deterministic case. Defaults to 1.
        :type M:                    int, optional
        :param M_validation:        Number of noise realizations for validation (only used in stochastic case, M>1).
                                    Defaults to 0.
        :type M_validation:         int, optional
        :param validate_per_step:   True for validation in each iteration of the optimization, False for
                                    validation only after final optimization iteration (only used in stochastic case,
                                    M>1). Defaults to False.
        :type validate_per_step:    bool, optional

        """

        self.model = copy.deepcopy(model)
        self.simulate_forward()

        self.dt = self.model.params["dt"]  # maybe redundant but for now code clarity
        self.duration = self.model.params["duration"]  # maybe redundant but for now code clarity

        self.T = np.around(self.duration / self.dt, 0).astype(int) + 1  # Total number of time steps is
        self.N = self.model.params.N

        self.dim_vars = len(self.model.state_vars)
        self.dim_out = len(self.model.output_vars)
        self.dim_in = len(self.model.input_vars)

        # + forward simulation steps of neurolibs model.run().
        self.state_dim = (
            self.N,
            self.dim_vars,
            self.T,
        )  # dimensions of state. Model has N network nodes, V state variables, T time points

        if isinstance(target, int):
            target = float(target)

        if isinstance(target, np.ndarray):
            print("Optimal control with target time series")
            self.target_timeseries = target
            self.target_period = 0.0
        elif isinstance(target, float):
            print("Optimal control with target oscillation period")
            self.target_timeseries = np.zeros((self.N, self.dim_out, self.T))
            self.target_period = target

        self.maximum_control_strength = maximum_control_strength

        if type(weights) != type(dict()):
            if weights is not None:
                print("Weights parameter must be dictionary, use default weights instead.")
            self.weights = getdefaultweights()
        else:
            defaultweights = getdefaultweights()
            for k in defaultweights.keys():
                if k in weights.keys():
                    defaultweights[k] = weights[k]
                else:
                    print("Weight ", k, " not in provided weight dictionary. Use default value.")

            self.weights = defaultweights

<<<<<<< HEAD
=======
        self.N = self.model.params.N
        self.dt = self.model.params["dt"]  # maybe redundant but for now code clarity
        self.duration = self.model.params["duration"]  # maybe redundant but for now code clarity
        self.T = np.around(self.duration / self.dt, 0).astype(int) + 1  # Total number of time steps

        self.dim_vars = len(self.model.state_vars)
        self.dim_in = len(self.model.input_vars)
        self.dim_out = len(self.model.output_vars)

        self.state_vars_dict = self.get_state_vars_dict()

        self.adjust_init()
        self.simulate_forward()

>>>>>>> 0fc6cc17
        if self.N == 1:
            self.Dmat_ndt = np.zeros((self.N, self.N)).astype(int)
        else:
            Dmat = computeDelayMatrix(self.model.params.lengthMat, self.model.params.signalV)
            if self.model.name != "aln":
                Dmat[np.eye(len(Dmat)) == 1] = np.zeros(len(Dmat))
            else:
                Dmat[np.eye(len(Dmat)) == 1] = np.ones(len(Dmat)) * self.model.params.de
            self.Dmat_ndt = np.around(Dmat / self.dt).astype(int)

        if self.N == 1:
            if isinstance(self.model.Cmat, type(None)):
                self.model.Cmat = np.zeros((self.N, self.N))
            if isinstance(self.model.Dmat, type(None)):
                self.model.Dmat = np.zeros((self.N, self.N))

        self.cost_matrix = cost_matrix
        if isinstance(self.cost_matrix, type(None)):
            self.cost_matrix = np.ones((self.N, self.dim_out))  # default: measure precision in all variables and nodes

        self.control_matrix = control_matrix
        if isinstance(self.control_matrix, type(None)):
            self.control_matrix = np.ones((self.N, self.dim_in))  # default: all channels and all nodes active

        self.M = max(1, M)
        self.M_validation = M_validation

        self.step = 10.0  # Initial step size in first optimization iteration.
        self.count_noisy_step = 10
        self.count_step = 30

        self.factor_down = 0.5  # Factor for adaptive step size reduction.
        self.factor_up = 2.0  # Factor for adaptive step size increment.

        self.cost_validation = 0.0
        self.validate_per_step = validate_per_step

        if self.model.params.sigma_ou != 0.0:  # noisy system
            if self.M <= 1:
                logging.warning(
                    "For noisy system, please chose parameter M larger than 1 (recommendation > 10)."
                    + "\n"
                    + 'If you want to study a deterministic system, please set model parameter "sigma_ou" to zero'
                )
            if self.M > self.M_validation:
                print('Parameter "M_validation" should be chosen larger than parameter "M".')
        else:  # deterministic system
            if self.M > 1 or self.M_validation != 0 or validate_per_step:
                print(
                    'For deterministic systems, parameters "M", "M_validation" and "validate_per_step" are not relevant.'
                    + "\n"
                    + 'If you want to study a noisy system, please set model parameter "sigma_ou" larger than zero'
                )

        # + forward simulation steps of neurolibs model.run().

        self.adjoint_state = np.zeros(self.state_dim)
        self.gradient = np.zeros(self.state_dim)

        self.cost_history = []
        self.step_sizes_history = []
        self.step_sizes_loops_history = []

        # save control signals throughout optimization iterations for later analysis
        self.control_history = []

        self.print_array = print_array

        self.zero_step_encountered = False  # deterministic gradient descent cannot further improve

        self.cost_interval = convert_interval(cost_interval, self.T)
        self.control_interval = convert_interval(control_interval, self.T)

        self.ndt_de, self.ndt_di = 0.0, 0.0

<<<<<<< HEAD
        self.compute_step_per_nv = False

    @abc.abstractmethod
=======
        self.adjust_input()

        control = np.zeros((self.N, self.dim_in, self.T))
        for v, iv in enumerate(self.model.input_vars):
            control[:, v, :] = self.model.params[iv]

        self.control = update_control_with_limit(
            self.N, self.dim_in, self.T, control, 0.0, np.zeros(control.shape), self.maximum_control_strength
        )

        self.model_params = self.get_model_params()

    def check_params(self):
        """Checks a subset of parameters and throws an error if a wrong dimension is found."""
        # check if cost matrix is binary
        assert np.array_equal(self.cost_matrix, self.cost_matrix.astype(bool))

        # check if control matrix is binary
        assert np.array_equal(self.control_matrix, self.control_matrix.astype(bool))

        # check if input has right dimensions
        for input_var in self.model.input_vars:
            assert self.T == self.model.params[input_var].shape[1]

        # check if control agrees with model input
        for v, iv in enumerate(self.model.input_vars):
            for n in range(self.N):
                assert (self.control[n, v, :] == self.model.params[iv][n, :]).all()

    def get_state_vars_dict(self):
        """Creates a numba dictionary which maps the state variable names with their indices."""
        state_vars_dict = Dict.empty(
            key_type=types.unicode_type,
            value_type=types.int8,
        )
        for sv_ind in range(self.dim_vars):
            state_vars_dict[str(self.model.state_vars[sv_ind])] = numba.int8(sv_ind)

        return state_vars_dict

    def adjust_init(self):
        """Adjust the shape of the array provided as init to the model. Use adjustArrayShape function from model_utils."""
        init_dur = self.model.getMaxDelay() + 1
        for init_var in self.model.init_vars:
            if "ou" in init_var:
                continue
            if init_var[:-5] not in self.model.output_vars and init_var[:-6] not in self.model.output_vars:
                continue

            iv = self.model.params[init_var]
            self.model.params[init_var] = adjustArrayShape(iv, np.ones((self.N, init_dur)))

    def adjust_input(self):
        """Adjust the shape of the array provided as input to the model. Use adjustArrayShape function from model_utils."""
        for input_var in self.model.input_vars:
            iv = self.model.params[input_var]
            self.model.params[input_var] = adjustArrayShape(iv, np.ones((self.N, self.T)))

>>>>>>> 0fc6cc17
    def get_xs(self):
        """Extract the complete state of the dynamical system."""
        xs = np.zeros((self.N, self.dim_out, self.T))

        for ind_ov, ov in enumerate(self.model.output_vars):
            xs[:, ind_ov, 1:] = self.model[ov]
            for iv in self.model.init_vars:
                if str(ov) + "_init" == str(iv):
                    xs[:, ind_ov, 0] = self.model.params[iv][:, 0]
                    continue

        return xs

    def get_xs_delay(self):
        """Extract the complete state of the delayed dynamical system."""
        maxdel = self.model.getMaxDelay()
        if maxdel == 0:
            return self.get_xs()

        xs = np.zeros((self.N, self.dim_out, self.T + maxdel))

        for ind_ov, ov in enumerate(self.model.output_vars):
            xs[:, ind_ov, 1:-maxdel] = self.model[ov]
            for iv in self.model.init_vars:
                if str(ov) + "_init" == str(iv):
                    xs[:, ind_ov, 0] = self.model.params[iv][:, 0]
                    if np.shape(self.model.params[iv])[1] == 1:
                        xs[:, ind_ov, -maxdel:] = self.model.params[iv][:, 0]
                    elif np.shape(self.model.params[iv])[1] == maxdel + 1:
                        xs[:, ind_ov, -maxdel:] = self.model.params[iv][:, 1:]
                    else:
                        print("WRONG DIMENSION IN INPUT ARRAY")
                        raise NotImplementedError

                    continue

        return xs

    def update_input(self):
        """Update the parameters in 'self.model' according to the current control such that 'self.simulate_forward'
        operates with the appropriate control signal.
        """
        # TODO: find elegant way to combine the cases
        for ind_iv, iv in enumerate(self.model.input_vars):
            if self.N == 1:
                self.model.params[iv] = self.control[:, ind_iv, :].reshape(1, -1)
            else:
                self.model.params[iv] = self.control[:, ind_iv, :]

    def simulate_forward(self):
        """Updates 'state_vars' of 'self.model' in accordance to the current 'self.control'. Results for the controllable state
        variables can be accessed with self.get_xs()
        """
        self.model.run()

    @abc.abstractmethod
    def get_model_params(self):
        """Model params as an ordered tuple"""
        pass

    @abc.abstractmethod
    def Dxdot(self):
        """V x V Jacobian of systems dynamics wrt. change of all 'state_vars'."""
        pass

    @abc.abstractmethod
    def Duh(self):
        """Jacobian of systems dynamics wrt. external inputs (control signals) to all 'state_vars'."""
        pass

    def compute_total_cost(self):
        """Compute the total cost as weighted sum precision of all contributing cost terms.
        :rtype: float
        """
        xs = self.get_xs()
        accuracy_cost = cost_functions.accuracy_cost(
            xs,
            self.target_timeseries,
            self.target_period,
            self.weights,
            self.cost_matrix,
            self.dt,
            self.cost_interval,
        )
        control_strenght_cost = cost_functions.control_strength_cost(self.control, self.weights, self.dt)
        return accuracy_cost + control_strenght_cost

    def compute_gradient(self):
        """Compute the gradient of the total cost wrt. the control:
        1. solve the adjoint equation backwards in time
        2. compute derivatives of cost wrt. control
        3. compute Jacobians of the dynamics wrt. control
        4. compute gradient of the cost wrt. control(i.e., negative descent direction)

        :return:        The gradient of the total cost wrt. the control.
        :rtype:         np.ndarray of shape N x V x T
        """
        self.solve_adjoint()
        df_du = cost_functions.derivative_control_strength_cost(self.control, self.weights, self.dt)
        d_du = self.Duh()

        return compute_gradient(
            self.N,
            self.dim_vars,
            self.dim_in,
            df_du,
            self.adjoint_state,
            self.control_matrix,
            d_du,
            self.control_interval,
        )

    @abc.abstractmethod
    def compute_hx_list(self):
        """Jacobians of model dynamics wrt. its 'state_vars' at each time step."""
        pass

    @abc.abstractmethod
    def compute_hx_nw(self):
        """Jacobians for each time step for the network coupling."""
        pass

    @abc.abstractmethod
    def compute_dxdoth(self):
        pass

    def solve_adjoint(self):
        """Backwards integration of the adjoint state."""

        if self.model.name == "aln":
            self.fullstate = self.get_fullstate()

        hx_nw = self.compute_hx_nw()
        dxdoth = self.compute_dxdoth()
        hx_list, del_list = self.compute_hx_list()

        xs = self.get_xs()

        # Derivative of cost wrt. controllable 'state_vars'.
        df_dx = cost_functions.derivative_accuracy_cost(
            xs,
            self.target_timeseries,
            self.target_period,
            self.weights,
            self.cost_matrix,
            self.dt,
            self.cost_interval,
        )
        self.adjoint_state = solve_adjoint(
            hx_list,
            del_list,
            hx_nw,
            df_dx,
            self.state_dim,
            self.dt,
            self.N,
            self.T,
            self.Dmat_ndt,
            dxdoth,
            numba.typed.List(self.model.state_vars),
            numba.typed.List(self.model.output_vars),
        )

    def decrease_step(self, cost, cost0, step, control0, factor_down, cost_gradient):
<<<<<<< HEAD
        """Iteratively decrease step size until cost is improved."""
        return decrease_step(self, self.N, self.dim_in, self.T, cost, cost0, step, control0, factor_down, cost_gradient)

    def increase_step(self, cost, cost0, step, control0, factor_up, cost_gradient):
        """Iteratively increase step size while cost is improving."""
        return increase_step(self, self.N, self.dim_in, self.T, cost, cost0, step, control0, factor_up, cost_gradient)

    def step_size_nv(self, cost_gradient):
        control0 = self.control.copy()
        step0 = self.step

        stepall, counterall, costall = self.step_size(cost_gradient)
        zerostepall = self.zero_step_encountered
        self.zero_step_encountered = False

        minind = [-1, -1]
        mincost = costall

        steps = np.zeros((self.N, self.dim_in))
        costs = steps.copy()
        counters = steps.copy()
        zerosteps = steps.copy()

        for n in range(self.N):
            for v in range(self.dim_in):
                if self.control_matrix[n, v] == 0.0:
                    zerosteps[n, v] = 1
                    continue

                self.control = control0.copy()
                self.update_input()
                self.step = step0
                grad = np.zeros((cost_gradient.shape))
                grad[n, v, :] = cost_gradient[n, v, :]
                steps[n, v], counters[n, v], costs[n, v] = self.step_size(grad)

                if costs[n, v] < mincost:
                    mincost = costs[n, v]
                    minind = [n, v]
                if self.zero_step_encountered:
                    zerosteps[n, v] = 1
                    self.zero_step_encountered = False

        if zerostepall and np.amin(zerosteps) >= 1.0:
            # all options ended with maximum counter
            step, counter = 0.0, self.count_step
            self.zero_step_encountered = True
            grad = cost_gradient.copy()

        else:
            if minind == [-1, -1]:
                grad = cost_gradient.copy()
                step, counter, cost = stepall, counterall, costall
                self.zero_step_encountered = False
            else:
                grad = np.zeros((cost_gradient.shape))
                grad[minind[0], minind[1], :] = cost_gradient[minind[0], minind[1], :]
                step, counter, cost = (
                    steps[minind[0], minind[1]],
                    counters[minind[0], minind[1]],
                    costs[minind[0], minind[1]],
                )
                self.zero_step_encountered = False

        self.step = step  # Memorize the last step size for the next optimization step with next gradient.
        self.step_sizes_loops_history.append(counter)
        self.step_sizes_history.append(step)

        self.control = update_control_with_limit(
            self.N, self.dim_in, self.T, control0, step, grad, self.maximum_control_strength
        )
        self.update_input()
=======
        """Find a step size which leads to improved cost given the gradient. The step size is iteratively decreased.
        The control-inputs are updated in place according to the found step size via the
        "self.update_input()" call.

        :param cost:    Cost after applying control update according to gradient with first valid step size (numerically
                        stable).
        :type cost:     float
        :param cost0:   Cost without updating the control.
        :type cost0:    float
        :param step:    Step size initial to the iterative decreasing.
        :type step:     float
        :param control0:    The unchanged control signal.
        :type control0:     np.ndarray N x V x T
        :param factor_down:  Factor the step size is scaled with in each iteration until cost is improved.
        :type factor_down:   float
        :param cost_gradient:   Gradient of the total cost wrt. the control signal.
        :type cost_gradient:    np.ndarray of shape N x V x T

        :return:    The selected step size and the count-variable how often step-adjustment-loop was executed.
        :rtype:     tuple[float, int]
        """
        if self.M > 1:
            noisy = True
        else:
            noisy = False

        counter = 0

        while cost > cost0:  # Decrease the step size until first step size is found where cost is improved.
            step *= factor_down  # Decrease step size.
            counter += 1
            # print(step, cost, cost0)

            # Inplace updating of models control bc. forward-sim relies on models parameters.
            self.control = update_control_with_limit(
                self.N, self.dim_in, self.T, control0, step, cost_gradient, self.maximum_control_strength
            )
            self.update_input()

            # Simulate with control updated according to new step and evaluate cost.
            self.simulate_forward()

            if noisy:
                cost = self.compute_cost_noisy(self.M)
            else:
                cost = self.compute_total_cost()

            if counter == self.count_step:  # Exit if the maximum search depth is reached without improvement of
                # cost.
                step = 0.0  # For later analysis only.
                self.control = update_control_with_limit(
                    self.N, self.dim_in, self.T, control0, 0.0, np.zeros(control0.shape), self.maximum_control_strength
                )
                self.update_input()

                self.zero_step_encountered = True
                break

        return step, counter

    def increase_step(self, cost, cost0, step, control0, factor_up, cost_gradient):
        """Find the largest step size which leads to the biggest improvement of cost given the gradient. The step size is
        iteratively increased. The control-inputs are updated in place according to the found step size via the
        "self.update_input()" call.

        :param cost:    Cost after applying control update according to gradient with first valid step size (numerically
                        stable).
        :type cost:     float
        :param cost0:   Cost without updating the control.
        :type cost0:    float
        :param step:    Step size initial to the iterative decreasing.
        :type step:     float
        :param control0:    The unchanged control signal.
        :type control0:     np.ndarray N x V x T
        :param factor_up:  Factor the step size is scaled with in each iteration while the cost keeps improving.
        :type factor_up:   float
        :param cost_gradient:   Gradient of the total cost wrt. the control signal.
        :type cost_gradient:    np.ndarray of shape N x V x T

        :return:    The selected step size and the count-variable how often step-adjustment-loop was executed.
        :rtype:     tuple[float, int]
        """
        if self.M > 1:
            noisy = True
        else:
            noisy = False

        cost_prev = cost0
        counter = 0

        while cost < cost_prev:  # Increase the step size as long as the cost is improving.
            step *= factor_up
            counter += 1

            # Inplace updating of models control bc. forward-sim relies on models parameters
            self.control = update_control_with_limit(
                self.N, self.dim_in, self.T, control0, step, cost_gradient, self.maximum_control_strength
            )
            self.update_input()

            self.simulate_forward()
            if np.isnan(self.get_xs()).any():  # Go back to last step (that was numerically stable and improved cost)
                # and exit.
                logging.info("Increasing step encountered NAN.")
                step /= factor_up  # Undo the last step update by inverse operation.
                self.control = update_control_with_limit(
                    self.N, self.dim_in, self.T, control0, step, cost_gradient, self.maximum_control_strength
                )
                self.update_input()
                break

            else:
                if noisy:
                    cost = self.compute_cost_noisy(self.M)
                else:
                    cost = self.compute_total_cost()

                if cost > cost_prev:  # If the cost increases: go back to last step (that resulted in best cost until
                    # then) and exit.
                    step /= factor_up  # Undo the last step update by inverse operation.
                    self.control = update_control_with_limit(
                        self.N, self.dim_in, self.T, control0, step, cost_gradient, self.maximum_control_strength
                    )
                    self.update_input()
                    break

                else:
                    cost_prev = cost  # Memorize cost with this step size for comparison in next step-update.

                if counter == self.count_step:
                    # Terminate step size search at count limit, exit with the best performing step size.
                    break

        return step, counter
>>>>>>> 0fc6cc17

    def step_size(self, cost_gradient):
        """Adaptively choose a step size for control update.

        :param cost_gradient:   N x V x T gradient of the total cost wrt. control.
        :type cost_gradient:    np.ndarray

        :return:    Step size that got multiplied with the 'cost_gradient'.
        :rtype:     float
        """
        if self.M > 1:
            noisy = True
        else:
            noisy = False

        self.simulate_forward()
        if noisy:
            cost0 = self.compute_cost_noisy(self.M)
        else:
            cost0 = (
                self.compute_total_cost()
            )  # Current cost without updating the control according to the "cost_gradient".

        step = self.step  # Load step size of last optimization-iteration as initial guess.

        control0 = self.control  # Memorize unchanged control throughout step-size computation.

        while True:  # Reduce the step size, if numerical instability occurs in the forward-simulation.
            # inplace updating of models control bc. forward-sim relies on models parameters
            self.control = update_control_with_limit(
                self.N, self.dim_in, self.T, control0, step, cost_gradient, self.maximum_control_strength
            )
            self.update_input()

            # Input signal might be too high and produce diverging values in simulation.
            self.simulate_forward()

            if np.isnan(self.get_xs()).any():  # Detect numerical instability due to too large control update.
                step *= self.factor_down**2  # Double the step for faster search of stable region.
                self.step = step
                print(f"Diverging model output, decrease step size to {step}.")
            else:
                break
        if noisy:
            cost = self.compute_cost_noisy(self.M)
        else:
            cost = (
                self.compute_total_cost()
            )  # Cost after applying control update according to gradient with first valid
        # step size (numerically stable).
        # print(cost, cost0)
        if (
            cost > cost0
        ):  # If the cost choosing the first (stable) step size is no improvement, reduce step size by bisection.
<<<<<<< HEAD
            step, counter, cost = self.decrease_step(cost, cost0, step, control0, self.factor_down, cost_gradient)
=======
            step, counter = self.decrease_step(cost, cost0, step, control0, self.factor_down, cost_gradient)
>>>>>>> 0fc6cc17

        elif (
            cost < cost0
        ):  # If the cost is improved with the first (stable) step size, search for larger steps with even better
            # reduction of cost.

<<<<<<< HEAD
            step, counter, cost = self.increase_step(cost, cost0, step, control0, self.factor_up, cost_gradient)
=======
            step, counter = self.increase_step(cost, cost0, step, control0, self.factor_up, cost_gradient)
>>>>>>> 0fc6cc17

        else:  # Remark: might be included as part of adaptive search for further improvement.
            step = 0.0  # For later analysis only.
            counter = 0
            self.zero_step_encountered = True

        self.step = step  # Memorize the last step size for the next optimization step with next gradient.

        # <print(step, counter, cost)

        self.step_sizes_loops_history.append(counter)
        self.step_sizes_history.append(step)

        return step, counter, cost

    def optimize(self, n_max_iterations):
        """Optimization method
            Choose deterministic (M=1 noise realizations) or stochastic (M>1 noise realizations) approach.
            The control-inputs are updated in place throughout the optimization.

        :param n_max_iterations: Maximum number of iterations of gradient descent.
        :type n_max_iterations:  int
        """

        # If changed between repeated calls of ".optimize()".
        self.cost_interval = convert_interval(self.cost_interval, self.T)
        self.control_interval = convert_interval(self.control_interval, self.T)

        self.control = update_control_with_limit(
            self.N, self.dim_in, self.T, self.control, 0.0, np.zeros(self.control.shape), self.maximum_control_strength
        )  # To avoid issues in repeated executions.
        self.control = limit_control_to_interval(self.N, self.dim_in, self.T, self.control, self.control_interval)

        if self.M == 1:
            print("Compute control for a deterministic system")
            return self.optimize_deterministic(n_max_iterations)
        else:
            print("Compute control for a noisy system")
            return self.optimize_noisy(n_max_iterations)

    def optimize_deterministic(self, n_max_iterations):
        """Compute the optimal control signal for noise averaging method 0 (deterministic, M=1).

        :param n_max_iterations: maximum number of iterations of gradient descent
        :type n_max_iterations: int
        """

        # (I) forward simulation
        self.simulate_forward()  # yields x(t)

        cost = self.compute_total_cost()
        print(f"Cost in iteration 0: %s" % (cost))
        if len(self.cost_history) == 0:  # add only if control model has not yet been optimized
            self.cost_history.append(cost)

        for i in range(1, n_max_iterations + 1):
            self.gradient = self.compute_gradient()

            if np.isnan(self.gradient).any():
                print("nan in gradient, break")
                break

            if self.compute_step_per_nv:
                self.step_size_nv(-self.gradient)
            else:
                self.step_size(-self.gradient)

            self.simulate_forward()

            cost = self.compute_total_cost()
            if i in self.print_array:
                print(f"Cost in iteration %s: %s" % (i, cost))
            self.cost_history.append(cost)

            if self.zero_step_encountered:
                print(f"Converged in iteration %s with cost %s" % (i, cost))
                break

        print(f"Final cost : %s" % (cost))

    def optimize_noisy(self, n_max_iterations):
        """Compute the optimal control signal for noise averaging method 3.

        :param n_max_iterations: maximum number of iterations of gradient descent
        :type n_max_iterations: int
        """

        # initialize array containing M gradients (one per noise realization) for each iteration
        grad_m = np.zeros((self.M, self.N, self.dim_in, self.T))
        consecutive_zero_step = 0

        if len(self.control_history) == 0:
            self.control_history.append(self.control)

        if self.validate_per_step:  # if cost is computed for M_validation realizations in every step
            for m in range(self.M):
                self.simulate_forward()
                grad_m[m, :] = self.compute_gradient()
            cost = self.compute_cost_noisy(self.M_validation)
        else:
            cost_m = 0.0
            for m in range(self.M):
                self.simulate_forward()
                cost_m += self.compute_total_cost()
                grad_m[m, :] = self.compute_gradient()
            cost = cost_m / self.M

        print(f"Mean cost in iteration 0: %s" % (cost))

        if len(self.cost_history) == 0:
            self.cost_history.append(cost)

        for i in range(1, n_max_iterations + 1):
            self.gradient = np.mean(grad_m, axis=0)

            count = 0
            while count < self.count_noisy_step:
                count += 1
                self.zero_step_encountered = False
                if self.compute_step_per_nv:
                    self.step_size_nv(-self.gradient)
                else:
                    self.step_size(-self.gradient)
                if not self.zero_step_encountered:
                    consecutive_zero_step = 0
                    break

            if self.zero_step_encountered:
                consecutive_zero_step += 1
                print("Failed to improve further for noisy system.")

                if consecutive_zero_step > 2:
                    print("Failed to improve further for noisy system three times in a row, stop optimization.")
                    break

            self.control_history.append(self.control)

            if self.validate_per_step:  # if cost is computed for M_validation realizations in every step
                for m in range(self.M):
                    self.simulate_forward()
                cost = self.compute_cost_noisy(self.M_validation)
            else:
                cost_m = 0.0
                for m in range(self.M):
                    self.simulate_forward()
                    cost_m += self.compute_total_cost()
                cost = cost_m / self.M

            if i in self.print_array:
                print(f"Mean cost in iteration %s: %s" % (i, cost))
            self.cost_history.append(cost)

        # take most successful control as optimal control
        min_index = np.argmin(self.cost_history)
        oc = self.control_history[min_index]

        print(f"Minimal cost found at iteration %s" % (min_index))

        self.control = oc
        self.update_input()

        self.cost_validation = self.compute_cost_noisy(self.M_validation)
        print(f"Final cost validated with %s noise realizations : %s" % (self.M_validation, self.cost_validation))

    def compute_cost_noisy(self, M):
        """Computes the average cost from 'M_validation' noise realizations.

        :param M:                   Number of noise realizations. M=1 implies deterministic case. Defaults to 1.
        :type M:                    int, optional

        :rtype: float
        """
        cost_validation = 0.0
        m = 0
        while m < M:
            self.simulate_forward()
            if np.isnan(self.get_xs()).any():
                continue
            cost_validation += self.compute_total_cost()
            m += 1
        return cost_validation / M<|MERGE_RESOLUTION|>--- conflicted
+++ resolved
@@ -71,6 +71,7 @@
     :type control_matrix:  np.ndarray of shape N x V
     :param d_du:     Jacobian of systems dynamics wrt. the external inputs (control).
     :type d_du:      np.ndarray of shape V x V
+
     :return:         The gradient of the total cost wrt. the control.
     :rtype:          np.ndarray of shape N x V x T
     """
@@ -85,226 +86,6 @@
     return grad
 
 
-<<<<<<< HEAD
-def decrease_step(controlled_model, N, dim_in, T, cost, cost0, step, control0, factor_down, cost_gradient):
-    """Find a step size which leads to improved cost given the gradient. The step size is iteratively decreased.
-        The control-inputs are updated in place according to the found step size via the
-        "controlled_model.update_input()" call.
-
-    :param controlled_model: Instance of optimal control object.
-    :type controlled_model:  neurolib.optimal_control.oc.OC
-    :param N:       Number of nodes in the network.
-    :type N:        int
-    :param dim_in: Number of 'input variables' of the model.
-    :type dim_in:  int
-    :param T:       Length of simulation (time dimension).
-    :type T:        int
-    :param cost:    Cost after applying control update according to gradient with first valid step size (numerically
-                    stable).
-    :type cost:     float
-    :param cost0:   Cost without updating the control.
-    :type cost0:    float
-    :param step:    Step size initial to the iterative decreasing.
-    :type step:     float
-    :param control0:    The unchanged control signal.
-    :type control0:     np.ndarray N x V x T
-    :param factor_down:  Factor the step size is scaled with in each iteration until cost is improved.
-    :type factor_down:   float
-    :param cost_gradient:   Gradient of the total cost wrt. the control signal.
-    :type cost_gradient:    np.ndarray of shape N x V x T
-    :return:    The selected step size and the count-variable how often step-adjustment-loop was executed.
-    :rtype:     tuple[float, int]
-    """
-    if controlled_model.M > 1:
-        noisy = True
-    else:
-        noisy = False
-
-    counter = 0
-
-    while cost > cost0:  # Decrease the step size until first step size is found where cost is improved.
-        step *= factor_down  # Decrease step size.
-        counter += 1
-        # print(step, cost, cost0)
-
-        # Inplace updating of models control bc. forward-sim relies on models parameters.
-        controlled_model.control = update_control_with_limit(
-            N, dim_in, T, control0, step, cost_gradient, controlled_model.maximum_control_strength
-        )
-        controlled_model.update_input()
-
-        # Simulate with control updated according to new step and evaluate cost.
-        controlled_model.simulate_forward()
-
-        if noisy:
-            cost = controlled_model.compute_cost_noisy(controlled_model.M)
-        else:
-            cost = controlled_model.compute_total_cost()
-
-        if counter == controlled_model.count_step:  # Exit if the maximum search depth is reached without improvement of
-            # cost.
-            step = 0.0  # For later analysis only.
-            controlled_model.control = update_control_with_limit(
-                N, dim_in, T, control0, 0.0, np.zeros(control0.shape), controlled_model.maximum_control_strength
-            )
-            controlled_model.update_input()
-
-            controlled_model.zero_step_encountered = True
-            return step, counter, cost0
-
-    # Find best step size
-    cost_prev = cost
-    step *= factor_down  # Decrease step size.
-    controlled_model.control = update_control_with_limit(
-        N, dim_in, T, control0, step, cost_gradient, controlled_model.maximum_control_strength
-    )
-    controlled_model.update_input()
-    controlled_model.simulate_forward()
-
-    if noisy:
-        cost = controlled_model.compute_cost_noisy(controlled_model.M)
-    else:
-        cost = controlled_model.compute_total_cost()
-
-    counter = 0
-    while cost < cost_prev:  # Increase the step size as long as the cost is improving.
-        step *= factor_down
-        counter += 1
-
-        # Inplace updating of models control bc. forward-sim relies on models parameters
-        controlled_model.control = update_control_with_limit(
-            N, dim_in, T, control0, step, cost_gradient, controlled_model.maximum_control_strength
-        )
-        controlled_model.update_input()
-        controlled_model.simulate_forward()
-
-        if np.isnan(
-            controlled_model.get_xs()
-        ).any():  # Go back to last step (that was numerically stable and improved cost)
-            # and exit.
-            logging.info("Increasing step encountered NAN.")
-            step /= factor_down  # Undo the last step update by inverse operation.
-            controlled_model.control = update_control_with_limit(
-                N, dim_in, T, control0, step, cost_gradient, controlled_model.maximum_control_strength
-            )
-            controlled_model.update_input()
-            break
-
-        else:
-            if noisy:
-                cost = controlled_model.compute_cost_noisy(controlled_model.M)
-            else:
-                cost = controlled_model.compute_total_cost()
-
-            if cost > cost_prev:  # If the cost increases: go back to last step (that resulted in best cost until
-                # then) and exit.
-                step /= factor_down  # Undo the last step update by inverse operation.
-                controlled_model.control = update_control_with_limit(
-                    N, dim_in, T, control0, step, cost_gradient, controlled_model.maximum_control_strength
-                )
-                controlled_model.update_input()
-                break
-
-            else:
-                cost_prev = cost  # Memorize cost with this step size for comparison in next step-update.
-
-            if counter == controlled_model.count_step:
-                # Terminate step size search at count limit, exit with the highest found, valid and best performing step
-                # size.
-                break
-
-    return step, counter, cost_prev
-
-
-def increase_step(controlled_model, N, dim_in, T, cost, cost0, step, control0, factor_up, cost_gradient):
-    """Find the largest step size which leads to the biggest improvement of cost given the gradient. The step size is
-        iteratively increased.
-        The control-inputs are updated in place according to the found step size via the
-        "controlled_model.update_input()" call.
-
-    :param controlled_model: Instance of optimal control object.
-    :type controlled_model:  neurolib.optimal_control.oc.OC
-    :param N:       Number of nodes in the network.
-    :type N:        int
-    :param dim_in: Number of 'input variables' of the model.
-    :type dim_in:  int
-    :param T:       Length of simulation (time dimension).
-    :type T:        int
-    :param cost:    Cost after applying control update according to gradient with first valid step size (numerically
-                    stable).
-    :type cost:     float
-    :param cost0:   Cost without updating the control.
-    :type cost0:    float
-    :param step:    Step size initial to the iterative decreasing.
-    :type step:     float
-    :param control0:    The unchanged control signal.
-    :type control0:     np.ndarray N x V x T
-    :param factor_up:  Factor the step size is scaled with in each iteration while the cost keeps improving.
-    :type factor_up:   float
-    :param cost_gradient:   Gradient of the total cost wrt. the control signal.
-    :type cost_gradient:    np.ndarray of shape N x V x T
-    :return:    The selected step size and the count-variable how often step-adjustment-loop was executed.
-    :rtype:     tuple[float, int]
-    """
-    if controlled_model.M > 1:
-        noisy = True
-    else:
-        noisy = False
-
-    cost_prev = cost0
-    counter = 0
-
-    while cost < cost_prev:  # Increase the step size as long as the cost is improving.
-        step *= factor_up
-        counter += 1
-
-        # Inplace updating of models control bc. forward-sim relies on models parameters
-        controlled_model.control = update_control_with_limit(
-            N, dim_in, T, control0, step, cost_gradient, controlled_model.maximum_control_strength
-        )
-        controlled_model.update_input()
-
-        controlled_model.simulate_forward()
-        if np.isnan(
-            controlled_model.get_xs()
-        ).any():  # Go back to last step (that was numerically stable and improved cost)
-            # and exit.
-            logging.info("Increasing step encountered NAN.")
-            step /= factor_up  # Undo the last step update by inverse operation.
-            controlled_model.control = update_control_with_limit(
-                N, dim_in, T, control0, step, cost_gradient, controlled_model.maximum_control_strength
-            )
-            controlled_model.update_input()
-            break
-
-        else:
-            if noisy:
-                cost = controlled_model.compute_cost_noisy(controlled_model.M)
-            else:
-                cost = controlled_model.compute_total_cost()
-
-            if cost > cost_prev:  # If the cost increases: go back to last step (that resulted in best cost until
-                # then) and exit.
-                step /= factor_up  # Undo the last step update by inverse operation.
-                controlled_model.control = update_control_with_limit(
-                    N, dim_in, T, control0, step, cost_gradient, controlled_model.maximum_control_strength
-                )
-                controlled_model.update_input()
-                break
-
-            else:
-                cost_prev = cost  # Memorize cost with this step size for comparison in next step-update.
-
-            if counter == controlled_model.count_step:
-                # Terminate step size search at count limit, exit with the highest found, valid and best performing step
-                # size.
-                break
-
-    return step, counter, cost_prev
-
-
-=======
->>>>>>> 0fc6cc17
 @numba.njit
 def solve_adjoint(
     hx_list,
@@ -463,7 +244,7 @@
     return control_new
 
 
-#@numba.njit
+@numba.njit
 def update_control_with_limit(N, dim_in, T, control, step, gradient, u_max):
     """Computes the updated control signal. The absolute values of the new control are bounded by +/- 'u_max'. If
        'u_max' is 'None', no limit is applied.
@@ -639,8 +420,6 @@
 
             self.weights = defaultweights
 
-<<<<<<< HEAD
-=======
         self.N = self.model.params.N
         self.dt = self.model.params["dt"]  # maybe redundant but for now code clarity
         self.duration = self.model.params["duration"]  # maybe redundant but for now code clarity
@@ -655,7 +434,6 @@
         self.adjust_init()
         self.simulate_forward()
 
->>>>>>> 0fc6cc17
         if self.N == 1:
             self.Dmat_ndt = np.zeros((self.N, self.N)).astype(int)
         else:
@@ -731,11 +509,8 @@
 
         self.ndt_de, self.ndt_di = 0.0, 0.0
 
-<<<<<<< HEAD
         self.compute_step_per_nv = False
 
-    @abc.abstractmethod
-=======
         self.adjust_input()
 
         control = np.zeros((self.N, self.dim_in, self.T))
@@ -794,7 +569,6 @@
             iv = self.model.params[input_var]
             self.model.params[input_var] = adjustArrayShape(iv, np.ones((self.N, self.T)))
 
->>>>>>> 0fc6cc17
     def get_xs(self):
         """Extract the complete state of the dynamical system."""
         xs = np.zeros((self.N, self.dim_out, self.T))
@@ -959,80 +733,6 @@
         )
 
     def decrease_step(self, cost, cost0, step, control0, factor_down, cost_gradient):
-<<<<<<< HEAD
-        """Iteratively decrease step size until cost is improved."""
-        return decrease_step(self, self.N, self.dim_in, self.T, cost, cost0, step, control0, factor_down, cost_gradient)
-
-    def increase_step(self, cost, cost0, step, control0, factor_up, cost_gradient):
-        """Iteratively increase step size while cost is improving."""
-        return increase_step(self, self.N, self.dim_in, self.T, cost, cost0, step, control0, factor_up, cost_gradient)
-
-    def step_size_nv(self, cost_gradient):
-        control0 = self.control.copy()
-        step0 = self.step
-
-        stepall, counterall, costall = self.step_size(cost_gradient)
-        zerostepall = self.zero_step_encountered
-        self.zero_step_encountered = False
-
-        minind = [-1, -1]
-        mincost = costall
-
-        steps = np.zeros((self.N, self.dim_in))
-        costs = steps.copy()
-        counters = steps.copy()
-        zerosteps = steps.copy()
-
-        for n in range(self.N):
-            for v in range(self.dim_in):
-                if self.control_matrix[n, v] == 0.0:
-                    zerosteps[n, v] = 1
-                    continue
-
-                self.control = control0.copy()
-                self.update_input()
-                self.step = step0
-                grad = np.zeros((cost_gradient.shape))
-                grad[n, v, :] = cost_gradient[n, v, :]
-                steps[n, v], counters[n, v], costs[n, v] = self.step_size(grad)
-
-                if costs[n, v] < mincost:
-                    mincost = costs[n, v]
-                    minind = [n, v]
-                if self.zero_step_encountered:
-                    zerosteps[n, v] = 1
-                    self.zero_step_encountered = False
-
-        if zerostepall and np.amin(zerosteps) >= 1.0:
-            # all options ended with maximum counter
-            step, counter = 0.0, self.count_step
-            self.zero_step_encountered = True
-            grad = cost_gradient.copy()
-
-        else:
-            if minind == [-1, -1]:
-                grad = cost_gradient.copy()
-                step, counter, cost = stepall, counterall, costall
-                self.zero_step_encountered = False
-            else:
-                grad = np.zeros((cost_gradient.shape))
-                grad[minind[0], minind[1], :] = cost_gradient[minind[0], minind[1], :]
-                step, counter, cost = (
-                    steps[minind[0], minind[1]],
-                    counters[minind[0], minind[1]],
-                    costs[minind[0], minind[1]],
-                )
-                self.zero_step_encountered = False
-
-        self.step = step  # Memorize the last step size for the next optimization step with next gradient.
-        self.step_sizes_loops_history.append(counter)
-        self.step_sizes_history.append(step)
-
-        self.control = update_control_with_limit(
-            self.N, self.dim_in, self.T, control0, step, grad, self.maximum_control_strength
-        )
-        self.update_input()
-=======
         """Find a step size which leads to improved cost given the gradient. The step size is iteratively decreased.
         The control-inputs are updated in place according to the found step size via the
         "self.update_input()" call.
@@ -1091,7 +791,7 @@
                 self.zero_step_encountered = True
                 break
 
-        return step, counter
+        return step, counter, cost0
 
     def increase_step(self, cost, cost0, step, control0, factor_up, cost_gradient):
         """Find the largest step size which leads to the biggest improvement of cost given the gradient. The step size is
@@ -1166,8 +866,7 @@
                     # Terminate step size search at count limit, exit with the best performing step size.
                     break
 
-        return step, counter
->>>>>>> 0fc6cc17
+        return step, counter, cost_prev
 
     def step_size(self, cost_gradient):
         """Adaptively choose a step size for control update.
@@ -1222,22 +921,14 @@
         if (
             cost > cost0
         ):  # If the cost choosing the first (stable) step size is no improvement, reduce step size by bisection.
-<<<<<<< HEAD
             step, counter, cost = self.decrease_step(cost, cost0, step, control0, self.factor_down, cost_gradient)
-=======
-            step, counter = self.decrease_step(cost, cost0, step, control0, self.factor_down, cost_gradient)
->>>>>>> 0fc6cc17
 
         elif (
             cost < cost0
         ):  # If the cost is improved with the first (stable) step size, search for larger steps with even better
             # reduction of cost.
 
-<<<<<<< HEAD
             step, counter, cost = self.increase_step(cost, cost0, step, control0, self.factor_up, cost_gradient)
-=======
-            step, counter = self.increase_step(cost, cost0, step, control0, self.factor_up, cost_gradient)
->>>>>>> 0fc6cc17
 
         else:  # Remark: might be included as part of adaptive search for further improvement.
             step = 0.0  # For later analysis only.
