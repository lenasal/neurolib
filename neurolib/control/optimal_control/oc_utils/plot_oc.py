--- conflicted
+++ resolved
@@ -1,12 +1,7 @@
 import matplotlib.pyplot as plt
 import numpy as np
 
-<<<<<<< HEAD
-global FS
-FS = 16
-=======
 colors = ["red", "blue", "green", "orange"]
->>>>>>> 0fc6cc17
 
 
 def plot_oc_singlenode(
@@ -15,18 +10,10 @@
     state,
     target,
     control,
-<<<<<<< HEAD
-    orig_input=None,
-    cost_array=None,
-    color_x="red",
-    color_y="blue",
-    savepath=None,
-=======
     orig_input,
     cost_array=(),
     plot_state_vars=[0, 1],
     plot_control_vars=[0, 1],
->>>>>>> 0fc6cc17
 ):
     """Plot target and controlled dynamics for a network with a single node.
     :param duration:    Duration of simulation (in ms).
@@ -47,31 +34,6 @@
     # Plot the target (dashed line) and unperturbed activity
     t_array = np.arange(0, duration + dt, dt)
 
-<<<<<<< HEAD
-    ax[0].plot(t_array, state[0, 0, :], label="x", color=color_x)
-    ax[0].plot(t_array, state[0, 1, :], label="y", color=color_y)
-    if isinstance(target, np.ndarray):
-        ax[0].plot(t_array, target[0, 0, :], linestyle="dashed", label="Target x", color=color_x)
-        ax[0].plot(t_array, target[0, 1, :], linestyle="dashed", label="Target y", color=color_y)
-    elif isinstance(target, float):
-        k = int(np.ceil(duration / target))
-        for k_ in range(2, k, 2):
-            ax[0].axvspan(duration - k_ * target, duration - (k_ - 1) * target, color="grey", alpha=0.5)
-    ax[0].legend(loc="upper left")
-    ax[0].set_title("Activity")
-
-    # Plot the target control signal (dashed line) and "initial" zero control signal
-    ax[1].plot(t_array, control[0, 0, :], label="stimulation x", color=color_x)
-    ax[1].plot(t_array, control[0, 1, :], label="stimulation y", color=color_y)
-    if orig_input is not None:
-        ax[1].plot(t_array, orig_input[0, 0, :], linestyle="dashed", label="input x", color=color_x)
-        ax[1].plot(t_array, orig_input[0, 1, :], linestyle="dashed", label="input y", color=color_y)
-    ax[1].legend(loc="upper left")
-    ax[1].set_title("Stimulation")
-
-    ax[0].set_xlim(0, duration)
-    ax[1].set_xlim(0, duration)
-=======
     for v in plot_state_vars:
         ax[0].plot(t_array, state[0, v, :], label="state var " + str(v), color=colors[v])
         ax[0].plot(t_array, target[0, v, :], linestyle="dashed", label="target var " + str(v), color=colors[v])
@@ -84,7 +46,6 @@
         ax[1].plot(t_array, orig_input[0, v, :], linestyle="dashed", label="input var " + str(v), color=colors[v])
     ax[1].legend(loc="upper right")
     ax[1].set_title("Active stimulation and input stimulation")
->>>>>>> 0fc6cc17
 
     if cost_array != None:
         ax[2].plot(cost_array)
@@ -103,19 +64,11 @@
     state,
     target,
     control,
-<<<<<<< HEAD
-    orig_input=None,
-    cost_array=None,
-    step_array=None,
-    color_x="red",
-    color_y="blue",
-=======
     orig_input,
     cost_array=(),
     step_array=(),
     plot_state_vars=[0, 1],
     plot_control_vars=[0, 1],
->>>>>>> 0fc6cc17
 ):
     """Plot target and controlled dynamics for a network with a single node.
     :param N:           Number of nodes in the network.
@@ -138,54 +91,6 @@
     fig, ax = plt.subplots(rows, N, figsize=(12, 3 * rows), constrained_layout=True)
 
     for n in range(N):
-<<<<<<< HEAD
-        ax[0, n].plot(t_array, state[n, 0, :], label="x", color=color_x)
-        ax[0, n].plot(t_array, state[n, 1, :], label="y", color=color_y)
-        if isinstance(target, np.ndarray):
-            ax[0, n].plot(t_array, target[n, 0, :], linestyle="dashed", label="Target x", color=color_x)
-            ax[0, n].plot(t_array, target[n, 1, :], linestyle="dashed", label="Target y", color=color_y)
-        elif isinstance(target, float):
-            k = int(np.ceil(duration / target))
-            for k_ in range(2, k, 2):
-                ax[0, n].axvspan(duration - k_ * target, duration - (k_ - 1) * target, color="grey", alpha=0.5)
-        ax[0, n].legend(loc="upper left")
-        ax[0, n].set_title(f"Activity node %s" % (n))
-
-        # Plot the target control signal (dashed line) and "initial" zero control signal
-        ax[1, n].plot(t_array, control[n, 0, :], label="stimulation x", color=color_x)
-        ax[1, n].plot(t_array, control[n, 1, :], label="stimulation y", color=color_y)
-        if orig_input is not None:
-            ax[1, n].plot(t_array, orig_input[n, 0, :], linestyle="dashed", label="input x", color=color_x)
-            ax[1, n].plot(t_array, orig_input[n, 1, :], linestyle="dashed", label="input y", color=color_y)
-        ax[1, n].legend(loc="upper left")
-        ax[1, n].set_title(f"Stimulation node %s" % (n))
-
-    if cost_array is not None:
-        ax[2, 0].plot(cost_array)
-        ax[2, 0].set_title("Cost throughout optimization.")
-
-        ax[2, 1].plot(step_array)
-        ax[2, 1].set_title("Step size throughout optimization.")
-
-        ax[2, 1].set_ylim(bottom=0, top=None)
-
-    plt.show()
-
-
-def plot_oc_nw(
-    N,
-    duration,
-    dt,
-    state,
-    target,
-    control,
-    filename=None,
-):
-
-    t_array = np.arange(0, duration + dt, dt)
-    rows = 2
-    fig, ax = plt.subplots(2, 1, figsize=(14, 6), constrained_layout=True)
-=======
         for v in plot_state_vars:
             ax[0, n].plot(t_array, state[n, v, :], label="state var " + str(v), color=colors[v])
             ax[0, n].plot(t_array, target[n, v, :], linestyle="dashed", label="target var " + str(v), color=colors[v])
@@ -200,7 +105,6 @@
             )
         # ax[1, n].legend(loc="upper right")
         ax[1, n].set_title(f"Stimulation and input, node %s" % (n))
->>>>>>> 0fc6cc17
 
     for n in range(N):
         ax[0].plot(t_array, state[n, 0, :], label=f"Node %s" % (n))
@@ -239,7 +143,6 @@
     control,
     filename=None,
 ):
-
     t_array = np.arange(0, duration + dt, dt)
     rows = 2
     fig, ax = plt.subplots(2, 1, figsize=(14, 6), constrained_layout=True)
