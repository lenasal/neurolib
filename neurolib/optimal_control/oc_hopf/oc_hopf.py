from neurolib.optimal_control.oc import OC, update_control_with_limit
from neurolib.optimal_control import cost_functions
import numba
import numpy as np


@numba.njit
def jacobian_hopf(a, w, V, x, y):
    """Jacobian of systems dynamics for Hopf model.
    :param a:   Bifrucation parameter
    :type a :   float
    :param w:   Oscillation frequency parameter.
    :type w:    float
    :param V:   Number of state variables.
    :type V:    int
    :param x:   Activity of x-population at this time instance.
    :type x:    float
    :param y:   Activity of y-population at this time instance.
    :type y:    float
    """
    jacobian = np.zeros((V, V))

    jacobian[0, :2] = [-a + 3 * x**2 + y**2, 2 * x * y + w]
    jacobian[1, :2] = [2 * x * y - w, -a + x**2 + 3 * y**2]

    return jacobian


@numba.njit
def compute_hx(a, w, N, V, T, xs):
    """Jacobians for each time step.
    :param a:   Bifrucation parameter of the Hopf model.
    :type a :   float
    :param w:   Oscillation frequency parameter of the Hopf model.
    :type w:    float
    :param N:   Number of network nodes.
    :type N:    int
    :param V:   Number of state variables.
    :type V:    int
    :param T:   Number of time points.
    :type T:    int
    :param xs:  Time series of the activities (x and y population) in all nodes. x in Nx0xT and y in Nx1xT dimensions.
    :type xs:   np.ndarray of shape Nx2xT
    :return:    array of length T containing 2x2-matrices
    :rtype:     np.ndarray of shape Tx2x2
    """
    hx = np.zeros((N, T, V, V))

    for n in range(N):
        for t in range(T):
            x = xs[n, 0, t]
            y = xs[n, 1, t]
            hx[n, t, :, :] = jacobian_hopf(a, w, V, x, y)
    return hx


@numba.njit
def compute_hx_nw(K_gl, cmat, coupling, N, V, T):
    """Jacobians for network connectivity in all time steps.

    :param K_gl:    FHN model parameter.
    :type K_gl:     float

    :param cmat:    FHN model parameter, connectivity matrix.
    :type cmat:     ndarray

    :param coupling: FHN model parameter.
    :type coupling:  string

    :param N:           number of nodes in the network
    :type N:            int
    :param V:           number of system variables
    :type V:            int
    :param T:           length of simulation (time dimension)
    :type T:            int

    :return: Jacobians for network connectivity in all time steps.
    :rtype: np.ndarray of shape NxNxTx4x4
    """
    hx_nw = np.zeros((N, N, T, V, V))

    for n1 in range(N):
        for n2 in range(N):
            hx_nw[n1, n2, :, 0, 0] = K_gl * cmat[n1, n2]
            if coupling == "diffusive":
                hx_nw[n1, n1, :, 0, 0] += -K_gl * cmat[n1, n2]

    return -hx_nw


class OcHopf(OC):
    """
    :param model:
    :type model: neurolib.models.hopf.model.HopfModel
    """

    # Remark: very similar to FHN!
    def __init__(
        self,
        model,
        target,
        weights=None,
        maximum_control_strength=None,
        print_array=[],
        cost_interval=(None, None),
        cost_matrix=None,
        control_matrix=None,
        M=1,
        M_validation=0,
        validate_per_step=False,
    ):
        super().__init__(
            model,
            target,
            weights=weights,
            maximum_control_strength=maximum_control_strength,
            print_array=print_array,
            cost_interval=cost_interval,
            cost_matrix=cost_matrix,
            control_matrix=control_matrix,
            M=M,
            M_validation=M_validation,
            validate_per_step=validate_per_step,
        )

        assert self.model.name == "hopf"

        assert self.T == self.model.params["x_ext"].shape[1]
        assert self.T == self.model.params["y_ext"].shape[1]

        # ToDo: here, a method like neurolib.model_utils.adjustArrayShape() should be applied!
        if self.N == 1:  # single-node model
            if self.model.params["x_ext"].ndim == 1:
                print("not implemented yet")
            else:
                control = np.concatenate((self.model.params["x_ext"], self.model.params["y_ext"]), axis=0)[
                    np.newaxis, :, :
                ]
        else:
            control = np.stack((self.model.params["x_ext"], self.model.params["y_ext"]), axis=1)

        for n in range(self.N):
            assert (control[n, 0, :] == self.model.params["x_ext"][n, :]).all()
            assert (control[n, 1, :] == self.model.params["y_ext"][n, :]).all()

        self.control = update_control_with_limit(control, 0.0, np.zeros(control.shape), self.maximum_control_strength)

<<<<<<< HEAD
=======
        # save control signals throughout optimization iterations for later analysis
        # self.control_history.append(self.control)

>>>>>>> 37e40007
    def get_xs(self):
        """Stack the initial condition with the simulation results for both populations."""
        if self.model.params["xs_init"].shape[1] == 1:
            p1 = np.concatenate((self.model.params["xs_init"], self.model.params["ys_init"]), axis=1)[:, :, np.newaxis]
            xs = np.concatenate(
                (
                    p1,
                    np.stack((self.model.x, self.model.y), axis=1),
                ),
                axis=2,
            )
        else:
            p1 = np.stack((self.model.params["xs_init"][:, -1], self.model.params["ys_init"][:, -1]), axis=1)[
                :, :, np.newaxis
            ]
            xs = np.concatenate(
                (
                    p1,
                    np.stack((self.model.x, self.model.y), axis=1),
                ),
                axis=2,
            )

        return xs

    def update_input(self):
        """Update the parameters in self.model according to the current control such that self.simulate_forward
        operates with the appropriate control signal.
        """
        # ToDo: find elegant way to combine the cases
        if self.N == 1:
            self.model.params["x_ext"] = self.control[:, 0, :].reshape(1, -1)  # Reshape as row vector to match access
            self.model.params["y_ext"] = self.control[:, 1, :].reshape(1, -1)  # in model's time integration.

        else:
            self.model.params["x_ext"] = self.control[:, 0, :]
            self.model.params["y_ext"] = self.control[:, 1, :]

    def Dxdot(self):
        """4x4 Jacobian of systems dynamics wrt. to change of systems variables."""
        raise NotImplementedError  # return np.eye(4)

    def Duh(self):
        """4x4 Jacobian of systems dynamics wrt. to I_ext (external control input)"""
        return np.array([[-1, 0, 0, 0], [0, -1, 0, 0], [0, 0, 0, 0], [0, 0, 0, 0]])

    def compute_hx(self):
        """Jacobians for each time step.

        :return: Array of length self.T containing 4x4-matrices
        :rtype: np.ndarray
        """
        return compute_hx(
            self.model.params.a,
            self.model.params.w,
            self.N,
            self.dim_vars,
            self.T,
            self.get_xs(),
        )

    def compute_hx_nw(self):
        """Jacobians for each time step for the network coupling.

        :return: N x N x T x (4x4) array
        :rtype: np.ndarray
        """
        return compute_hx_nw(
            self.model.params["K_gl"],
            self.model.params["Cmat"],
            self.model.params["coupling"],
            self.N,
            self.dim_vars,
            self.T,
        )<|MERGE_RESOLUTION|>--- conflicted
+++ resolved
@@ -145,12 +145,6 @@
 
         self.control = update_control_with_limit(control, 0.0, np.zeros(control.shape), self.maximum_control_strength)
 
-<<<<<<< HEAD
-=======
-        # save control signals throughout optimization iterations for later analysis
-        # self.control_history.append(self.control)
-
->>>>>>> 37e40007
     def get_xs(self):
         """Stack the initial condition with the simulation results for both populations."""
         if self.model.params["xs_init"].shape[1] == 1:
