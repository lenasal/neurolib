--- conflicted
+++ resolved
@@ -357,18 +357,8 @@
 
         :param target:      2xT matrix with [0, :] target of x-population and [1, :] target of y-population.
         :type target:       np.ndarray
-<<<<<<< HEAD
         :param weights:     Dictionary of weight parameters, defaults to 'None'.
         :type weights:      dictionary, optional
-=======
-
-        :param w_p:         Weight of the precision cost term, defaults to 1.
-        :type w_p:          float, optional
-
-        :param w_2:         Weight of the L2 cost term, defaults to 1.
-        :type w_2:          float, optional
-
->>>>>>> 687d10ab
         :param maximum_control_strength:    Maximum absolute value a control signal can take. No limitation of the
                                             absolute control strength if 'None'. Defaults to None.
         :type:                              float or None, optional
@@ -376,7 +366,6 @@
         :param print_array: Array of optimization-iteration-indices (starting at 1) in which cost is printed out.
                             Defaults to empty list `[]`.
         :type print_array:  list, optional
-<<<<<<< HEAD
         :param cost_interval: (t_start, t_end). Indices of start and end point (both inclusive) of the
                                         time interval in which the precision cost is evaluated. Default is full time
                                         series. Defaults to (None, None).
@@ -387,22 +376,6 @@
         :param control_matrix:   N x V Binary matrix that defines nodes and variables where control inputs are active,
                                  defaults to None.
         :type control_matrix:    np.ndarray
-=======
-
-        :param precision_cost_interval: (t_start, t_end). Indices of start and end point (both inclusive) of the
-                                        time interval in which the precision cost is evaluated. Default is full time
-                                        series. Defaults to (None, None).
-        :type precision_cost_interval:  tuple, optional
-
-        :param precision_matrix: NxV binary matrix that defines nodes and channels of precision measurement, defaults to
-                                 None
-        :type precision_matrix:  np.ndarray
-
-        :param control_matrix:  Binary matrix that defines nodes and variables where control inputs are active, defaults
-                                to None.
-        :type control_matrix:   np.ndarray of shape N x V
-
->>>>>>> 687d10ab
         :param M:                   Number of noise realizations. M=1 implies deterministic case. Defaults to 1.
         :type M:                    int, optional
 
@@ -419,7 +392,6 @@
 
         self.model = copy.deepcopy(model)
 
-<<<<<<< HEAD
         self.dt = self.model.params["dt"]  # maybe redundant but for now code clarity
         self.duration = self.model.params["duration"]  # maybe redundant but for now code clarity
 
@@ -450,9 +422,6 @@
             print("Optimal control with target oscillation period")
             self.target_timeseries = np.zeros((self.N, self.dim_out, self.T))
             self.target_period = target
-=======
-        self.target = target  # ToDo: dimensions-check
->>>>>>> 687d10ab
 
         self.maximum_control_strength = maximum_control_strength
 
@@ -580,19 +549,13 @@
             self.dt,
             self.cost_interval,
         )
-<<<<<<< HEAD
         control_strenght_cost = cost_functions.control_strength_cost(self.control, self.weights, self.dt)
         return (
             accuracy_cost + control_strenght_cost
         )  # Further cost terms can be added here. Add corresponding derivatives
         # elsewhere accordingly.
-=======
-        energy_cost = cost_functions.energy_cost(self.control, w_2=self.w_2, dt=self.dt)
-        return precision_cost + energy_cost
->>>>>>> 687d10ab
 
     def compute_gradient(self):
-<<<<<<< HEAD
         """Compute the gradient of the total cost wrt. to the control signals. This is achieved by first, solving the
         adjoint equation backwards in time. Second, derivatives of the cost wrt. to explicit control variables are
         evaluated as well as the Jacobians of the dynamics wrt. to explicit control. Then the decent direction /
@@ -605,11 +568,6 @@
         duh = self.Duh()
 
         return compute_gradient(self.N, self.dim_out, self.T, df_du, self.adjoint_state, self.control_matrix, duh)
-=======
-        """Du @ fk + adjoint_k.T @ Du @ h"""
-        # ToDo: model dependent
-        pass
->>>>>>> 687d10ab
 
     @abc.abstractmethod
     def compute_hx(self):
@@ -635,7 +593,6 @@
         hx_nw = self.compute_hx_nw()
         xs = self.get_xs()
 
-<<<<<<< HEAD
         # Derivative of cost wrt. to controllable 'state_vars'. Contributions of other costs might be added here.
         df_dx = cost_functions.derivative_accuracy_cost(
             xs,
@@ -646,15 +603,6 @@
             self.cost_matrix,
             self.dt,
             self.cost_interval,
-=======
-        # ToDo: generalize, not only precision cost
-        fx = cost_functions.derivative_precision_cost(
-            self.target,
-            self.get_xs(),
-            self.w_p,
-            self.precision_matrix,
-            self.precision_cost_interval,
->>>>>>> 687d10ab
         )
 
         self.adjoint_state = solve_adjoint(hx, hx_nw, fx, self.state_dim, self.dt, self.N, self.T, self.Dmat_ndt)
