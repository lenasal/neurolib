from neurolib.optimal_control.oc import OC
from neurolib.optimal_control import cost_functions
import numpy as np
import numba


@numba.njit
def S(x, a, mu):
    """Logistic function.

    :type x:    float
    :param a:   Slope parameter.
    :typa a:    float
    :param mu:  Inflection point.
    :type mu:   float
    :rtype:     float
    """
    return 1.0 / (1.0 + np.exp(-a * (x - mu)))


@numba.njit
def S_der(x, a, mu):
    """Derivative of logistic function

    :type x:    float
    :param a:   Slope parameter.
    :typa a:    float
    :param mu:  Inflection point.
    :type mu:   float
    :rtype:     float
    """
    return (a * np.exp(-a * (x - mu))) / (1.0 + np.exp(-a * (x - mu))) ** 2


@numba.njit
def Duh(
    N,
    V,
    T,
    c_excexc,
    c_inhexc,
    c_excinh,
    c_inhinh,
    a_exc,
    a_inh,
    mu_exc,
    mu_inh,
    tau_exc,
    tau_inh,
    nw_e,
    ue,
    ui,
    e,
    i,
):
    """Jacobian of systems dynamics wrt. to external control input

    :rtype:     np.ndarray of shape N x V x V x T
    """
    duh = np.zeros((N, V, V, T))
    for t in range(T):
        for n in range(N):
            input_exc = c_excexc * e[n, t] - c_inhexc * i[n, t] + nw_e[n, t] + ue[n, t]
            duh[n, 0, 0, t] = -(1.0 - e[n, t]) * S_der(input_exc, a_exc, mu_exc) / tau_exc
            input_inh = c_excinh * e[n, t] - c_inhinh * i[n, t] + ui[n, t]
            duh[n, 1, 1, t] = -(1.0 - i[n, t]) * S_der(input_inh, a_inh, mu_inh) / tau_inh
    return duh


@numba.njit
<<<<<<< HEAD
def jacobian_wc(wc_model_params, nw_e, e, i, ue, ui, V):
=======
def compute_gradient(N, dim_out, T, fk, adjoint_state, control_matrix, duh):
    """Compute the gradient of the total cost wrt. to the control signals.
    :param N:       number of nodes in the network
    :type N:        int
    :param dim_out: number of 'output variables' of the model
    :type dim_out:  int
    :param T:       length of simulation (time dimension)
    :type T:        int
    :param fk:      Derivative of the cost functionals wrt. to the control signal.
    :type fk:   np.ndarray of shape N x V x T
    :param adjoint_state:
    :type adjoint_state: np.ndarray of shape N x V x T
    :param control_matrix: Binary matrix that defines nodes and variables where control inputs are active, defaults to None.
    :type control_matrix:  np.ndarray of shape N x V
    :param duh: Jacobian of systems dynamics wrt. to I_ext (external control input)
    :type duh:  np.ndarray of shape V x V
    :return: The gradient of the total cost wrt. to the control.
    :rtype: np.ndarray of shape N x V x T
    """
    grad = np.zeros(fk.shape)

    for n in range(N):
        for v in range(dim_out):
            for t in range(T):
                grad[n, v, t] = fk[n, v, t] + adjoint_state[n, v, t] * control_matrix[n, v] * duh[n, v, v, t]

    return grad


@numba.njit
def jacobian_wc(
    tau_exc, tau_inh, a_exc, a_inh, mu_exc, mu_inh, c_excexc, c_inhexc, c_excinh, c_inhinh, nw_e, e, i, ue, ui, V
):
>>>>>>> 687d10ab
    """Jacobian of the WC dynamical system.
    :param tau_exc, tau_inh, a_exc, a_inh, mu_exc, mu_inh:   WC model parameter.
    :type tau_exc, tau_inh, a_exc, a_inh, mu_exc, mu_inh:    float


    :param e, i:       Value of the E-/ I-variable at specific time
    :type e, i:        float

    :param V:           number of system variables
    :type V:            int

    :return:        Jacobian matrix.
    :rtype:         np.ndarray of dimensions 2x2
    """
    jacobian = np.zeros((V, V))
    input_exc = c_excexc * e - c_inhexc * i + nw_e + ue
    jacobian[0, 0] = (
        -(-1.0 - S(input_exc, a_exc, mu_exc) + (1.0 - e) * c_excexc * S_der(input_exc, a_exc, mu_exc)) / tau_exc
    )
    jacobian[0, 1] = -((1.0 - e) * (-c_inhexc) * S_der(input_exc, a_exc, mu_exc)) / tau_exc
    input_inh = c_excinh * e - c_inhinh * i + ui
    jacobian[1, 0] = -((1.0 - e) * c_excinh * S_der(input_inh, a_inh, mu_inh)) / tau_inh
    jacobian[1, 1] = (
        -(-1.0 - S(input_inh, a_inh, mu_inh) + (1.0 - i) * (-c_inhinh) * S_der(input_inh, a_inh, mu_inh)) / tau_inh
    )
    return jacobian


@numba.njit
def compute_hx(
    tau_exc,
    tau_inh,
    a_exc,
    a_inh,
    mu_exc,
    mu_inh,
    c_excexc,
    c_inhexc,
    c_excinh,
    c_inhinh,
    K_gl,
    cmat,
    dmat_ndt,
    N,
    V,
    T,
    xs,
    xs_delay,
    control,
):
    """Jacobians for each time step.

    :param tau_exc,
            tau_inh,
            a_exc,
            a_inh,
            mu_exc,
            mu_inh,
            c_excexc,
            c_inhexc,
            c_excinh,
            c_inhinh,
            K_gl,
            cmat:   Wilson-Cowan model parameters
    :type :    float

    :param dmat_ndt:   Wilson-Cowan model parameters, delay matrix in multiples of dt.
    :type dmat_ndt:    np.ndarray of shape NxN

    :param N:           number of nodes in the network
    :type N:            int
    :param V:           number of system variables
    :type V:            int
    :param T:           length of simulation (time dimension)
    :type T:            int

    :param xs:  The jacobian of the FHN systems dynamics depends only on the constant parameters and the values of
                    the x-population.
    :type xs:   np.ndarray of shape 1xT

    :return: array of length T containing 2x2-matrices
    :rtype: np.ndarray of shape Tx2x2
    """
    hx = np.zeros((N, T, V, V))
    nw_e = compute_nw_input(N, T, K_gl, cmat, dmat_ndt, xs_delay[:, 0, :])

    for n in range(N):
        for t, e in enumerate(xs[n, 0, :]):
            i = xs[n, 1, t]
            ue = control[n, 0, t]
            ui = control[n, 1, t]
            hx[n, t, :, :] = jacobian_wc(
                tau_exc,
                tau_inh,
                a_exc,
                a_inh,
                mu_exc,
                mu_inh,
                c_excexc,
                c_inhexc,
                c_excinh,
                c_inhinh,
                nw_e[n, t],
                e,
                i,
                ue,
                ui,
                V,
            )
    return hx


@numba.njit
def compute_nw_input(N, T, K_gl, cmat, dmat_ndt, E):
    """Compute input by other nodes of network into each node at every timestep.

    :rytpe: np.ndarray of shape N x T
    """
    nw_input = np.zeros((N, T))

    for t in range(1, T):
        for n in range(N):
            for l in range(N):
                nw_input[n, t] += K_gl * cmat[n, l] * (E[l, t - dmat_ndt[n, l] - 1])
                # nw_input[n, t] += K_gl * cmat[n, l] * (E[l, t - 1])
    return nw_input


@numba.njit
def compute_hx_nw(
    K_gl,
    cmat,
    dmat_ndt,
    N,
    V,
    T,
    e,
    i,
    e_delay,
    ue,
    tau_exc,
    a_exc,
    mu_exc,
    c_excexc,
    c_inhexc,
):
    """Jacobians for network connectivity in all time steps.

    :param K_gl:    Global coupling.
    :type K_gl:     float

    :param cmat:    model parameter, connectivity matrix.
    :type cmat:     ndarray

    :param coupling: model parameter.
    :type coupling:  string

    :param N:           number of nodes in the network
    :type N:            int
    :param V:           number of system variables
    :type V:            int
    :param T:           length of simulation (time dimension)
    :type T:            int

    :return: Jacobians for network connectivity in all time steps.
    :rtype: np.ndarray of shape NxNxTx4x4
    """
    hx_nw = np.zeros((N, N, T, V, V))

    nw_e = compute_nw_input(N, T, K_gl, cmat, dmat_ndt, e_delay)
    exc_input = c_excexc * e - c_inhexc * i + nw_e + ue

    for n1 in range(N):
        for n2 in range(N):
            for t in range(T - 1):
                hx_nw[n1, n2, t, 0, 0] = (S_der(exc_input[n1, t], a_exc, mu_exc) * K_gl * cmat[n1, n2]) / tau_exc

    return -hx_nw


class OcWc(OC):
    """
    :param model:
    :type model: neurolib.models.wc.model.WCModel
    """

    def __init__(
        self,
        model,
        target,
        weights=None,
        print_array=[],
        cost_interval=(None, None),
        cost_matrix=None,
        control_matrix=None,
        M=1,
        M_validation=0,
        validate_per_step=False,
    ):
        super().__init__(
            model,
            target,
            weights=weights,
            print_array=print_array,
            cost_interval=cost_interval,
            cost_matrix=cost_matrix,
            control_matrix=control_matrix,
            M=M,
            M_validation=M_validation,
            validate_per_step=validate_per_step,
        )

        assert self.model.name == "wc"

        assert self.T == self.model.params["exc_ext"].shape[1]
        assert self.T == self.model.params["inh_ext"].shape[1]

        # ToDo: here, a method like neurolib.model_utils.adjustArrayShape() should be applied!
        if self.N == 1:  # single-node model
            if self.model.params["exc_ext"].ndim == 1:
                print("not implemented yet")
            else:
                self.background = np.concatenate((self.model.params["exc_ext"], self.model.params["inh_ext"]), axis=0)[
                    np.newaxis, :, :
                ]
        else:
            self.background = np.stack((self.model.params["exc_ext"], self.model.params["inh_ext"]), axis=1)

        for n in range(self.N):
            assert (self.background[n, 0, :] == self.model.params["exc_ext"][n, :]).all()
            assert (self.background[n, 1, :] == self.model.params["inh_ext"][n, :]).all()

        self.control = np.zeros((self.background.shape))

    def get_xs_delay(self):
        """Concatenates the initial conditions with simulated values and pads delay contributions at end. In the models
        timeIntegration, these values can be accessed in a circular fashion in the time-indexing.
        """

        if self.model.params["exc_init"].shape[1] == 1:  # no delay
            xs_begin = np.concatenate((self.model.params["exc_init"], self.model.params["inh_init"]), axis=1)[
                :, :, np.newaxis
            ]
            xs = np.concatenate(
                (
                    xs_begin,
                    np.stack((self.model.exc, self.model.inh), axis=1),
                ),
                axis=2,
            )
        else:
            xs_begin = np.stack((self.model.params["exc_init"][:, -1], self.model.params["inh_init"][:, -1]), axis=1)[
                :, :, np.newaxis
            ]
            xs_end = np.stack((self.model.params["exc_init"][:, :-1], self.model.params["inh_init"][:, :-1]), axis=1)
            xs = np.concatenate(
                (
                    xs_begin,
                    np.stack((self.model.exc, self.model.inh), axis=1),
                ),
                axis=2,
            )
            xs = np.concatenate(  # initial conditions for delay-steps are concatenated to the end of the array
                (xs, xs_end),
                axis=2,
            )

        return xs

    def get_xs(self):
        """Stack the initial condition with the simulation results for both populations."""
        if self.model.params["exc_init"].shape[1] == 1:
            xs_begin = np.concatenate((self.model.params["exc_init"], self.model.params["inh_init"]), axis=1)[
                :, :, np.newaxis
            ]
            xs = np.concatenate(
                (
                    xs_begin,
                    np.stack((self.model.exc, self.model.inh), axis=1),
                ),
                axis=2,
            )
        else:
            xs_begin = np.stack((self.model.params["exc_init"][:, -1], self.model.params["inh_init"][:, -1]), axis=1)[
                :, :, np.newaxis
            ]
            xs = np.concatenate(
                (
                    xs_begin,
                    np.stack((self.model.exc, self.model.inh), axis=1),
                ),
                axis=2,
            )

<<<<<<< HEAD
        :return: N x V x T array containing all values of 'exc' and 'inh'.
        :rtype:  np.ndarray
        """

        return np.concatenate(
            (
                np.concatenate((self.model.params["exc_init"], self.model.params["inh_init"]), axis=1)[
                    :, :, np.newaxis
                ],
                np.stack((self.model.exc, self.model.inh), axis=1),
            ),
            axis=2,
        )
=======
        return xs
>>>>>>> 687d10ab

    def update_input(self):
        """Update the parameters in self.model according to the current control such that self.simulate_forward
        operates with the appropriate control signal.
        """
        input = self.background + self.control
        # ToDo: find elegant way to combine the cases
        if self.N == 1:
            self.model.params["exc_ext"] = input[:, 0, :].reshape(1, -1)  # Reshape as row vector to match access
            self.model.params["inh_ext"] = input[:, 1, :].reshape(1, -1)  # in model's time integration.

        else:
            self.model.params["exc_ext"] = input[:, 0, :]
            self.model.params["inh_ext"] = input[:, 1, :]

    def Dxdot(self):
<<<<<<< HEAD
        """V x V Jacobian of systems dynamics wrt. to change of systems variables."""
        # Currently not explicitly required since it is identity matrix.
        raise NotImplementedError  # return np.eye(4)

    def Duh(self):
        """Jacobian of systems dynamics wrt. to external control input.

        :return:    N x V x V x T Jacobians.
        :rtype:     np.ndarray
        """
=======
        """4x4 Jacobian of systems dynamics wrt. to change of systems variables."""
        raise NotImplementedError  # return np.eye(4)

    def Duh(self):
        """Nx4x4xT Jacobian of systems dynamics wrt. to external control input"""
>>>>>>> 687d10ab

        xs = self.get_xs()
        e = xs[:, 0, :]
        i = xs[:, 1, :]
        xsd = self.get_xs_delay()
        ed = xsd[:, 0, :]
        nw_e = compute_nw_input(self.N, self.T, self.model.params.K_gl, self.model.Cmat, self.Dmat_ndt, ed)

        input = self.background + self.control
        ue = input[:, 0, :]
        ui = input[:, 1, :]

        return Duh(
            self.N,
            self.dim_out,
            self.T,
            self.model.params.c_excexc,
            self.model.params.c_inhexc,
            self.model.params.c_excinh,
            self.model.params.c_inhinh,
            self.model.params.a_exc,
            self.model.params.a_inh,
            self.model.params.mu_exc,
            self.model.params.mu_inh,
            self.model.params.tau_exc,
            self.model.params.tau_inh,
            nw_e,
            ue,
            ui,
            e,
            i,
        )

    def compute_hx(self):
        """Jacobians for each time step.

<<<<<<< HEAD
        :return:    N x T x V x V Jacobians.
        :rtype:     np.ndarray
=======
        :return: Array of length self.T containing 4x4-matrices
        :rtype: np.ndarray
>>>>>>> 687d10ab
        """
        return compute_hx(
            self.model.params.tau_exc,
            self.model.params.tau_inh,
            self.model.params.a_exc,
            self.model.params.a_inh,
            self.model.params.mu_exc,
            self.model.params.mu_inh,
            self.model.params.c_excexc,
            self.model.params.c_inhexc,
            self.model.params.c_excinh,
            self.model.params.c_inhinh,
            self.model.params.K_gl,
            self.model.Cmat,
            self.Dmat_ndt,
            self.N,
            self.dim_vars,
            self.T,
            self.get_xs(),
            self.get_xs_delay(),
            self.background + self.control,
        )

    def compute_hx_nw(self):
        """Jacobians for each time step for the network coupling.

        :return: N x N x T x V x V array
        :rtype: np.ndarray
        """

        xs = self.get_xs()
        e = xs[:, 0, :]
        i = xs[:, 1, :]
        xsd = self.get_xs_delay()
        e_delay = xsd[:, 0, :]
        ue = self.background[:, 0, :] + self.control[:, 0, :]

        return compute_hx_nw(
            self.model.params.K_gl,
            self.model.Cmat,
            self.Dmat_ndt,
            self.N,
            self.dim_vars,
            self.T,
            e,
            i,
            e_delay,
            ue,
            self.model.params.tau_exc,
            self.model.params.a_exc,
            self.model.params.mu_exc,
            self.model.params.c_excexc,
            self.model.params.c_inhexc,
<<<<<<< HEAD
        )
=======
        )

    def compute_gradient(self):
        """
        Du @ fk + adjoint_k.T @ Du @ h
        """
        self.solve_adjoint()
        fk = cost_functions.derivative_energy_cost(self.control, self.w_2)
        duh = self.Duh()

        return compute_gradient(self.N, self.dim_out, self.T, fk, self.adjoint_state, self.control_matrix, duh)
>>>>>>> 687d10ab
<|MERGE_RESOLUTION|>--- conflicted
+++ resolved
@@ -68,54 +68,16 @@
 
 
 @numba.njit
-<<<<<<< HEAD
-def jacobian_wc(wc_model_params, nw_e, e, i, ue, ui, V):
-=======
-def compute_gradient(N, dim_out, T, fk, adjoint_state, control_matrix, duh):
-    """Compute the gradient of the total cost wrt. to the control signals.
-    :param N:       number of nodes in the network
-    :type N:        int
-    :param dim_out: number of 'output variables' of the model
-    :type dim_out:  int
-    :param T:       length of simulation (time dimension)
-    :type T:        int
-    :param fk:      Derivative of the cost functionals wrt. to the control signal.
-    :type fk:   np.ndarray of shape N x V x T
-    :param adjoint_state:
-    :type adjoint_state: np.ndarray of shape N x V x T
-    :param control_matrix: Binary matrix that defines nodes and variables where control inputs are active, defaults to None.
-    :type control_matrix:  np.ndarray of shape N x V
-    :param duh: Jacobian of systems dynamics wrt. to I_ext (external control input)
-    :type duh:  np.ndarray of shape V x V
-    :return: The gradient of the total cost wrt. to the control.
-    :rtype: np.ndarray of shape N x V x T
-    """
-    grad = np.zeros(fk.shape)
-
-    for n in range(N):
-        for v in range(dim_out):
-            for t in range(T):
-                grad[n, v, t] = fk[n, v, t] + adjoint_state[n, v, t] * control_matrix[n, v] * duh[n, v, v, t]
-
-    return grad
-
-
-@numba.njit
 def jacobian_wc(
     tau_exc, tau_inh, a_exc, a_inh, mu_exc, mu_inh, c_excexc, c_inhexc, c_excinh, c_inhinh, nw_e, e, i, ue, ui, V
 ):
->>>>>>> 687d10ab
     """Jacobian of the WC dynamical system.
     :param tau_exc, tau_inh, a_exc, a_inh, mu_exc, mu_inh:   WC model parameter.
     :type tau_exc, tau_inh, a_exc, a_inh, mu_exc, mu_inh:    float
-
-
     :param e, i:       Value of the E-/ I-variable at specific time
     :type e, i:        float
-
     :param V:           number of system variables
     :type V:            int
-
     :return:        Jacobian matrix.
     :rtype:         np.ndarray of dimensions 2x2
     """
@@ -130,7 +92,7 @@
     jacobian[1, 1] = (
         -(-1.0 - S(input_inh, a_inh, mu_inh) + (1.0 - i) * (-c_inhinh) * S_der(input_inh, a_inh, mu_inh)) / tau_inh
     )
-    return jacobian
+    return
 
 
 @numba.njit
@@ -399,23 +361,7 @@
                 axis=2,
             )
 
-<<<<<<< HEAD
-        :return: N x V x T array containing all values of 'exc' and 'inh'.
-        :rtype:  np.ndarray
-        """
-
-        return np.concatenate(
-            (
-                np.concatenate((self.model.params["exc_init"], self.model.params["inh_init"]), axis=1)[
-                    :, :, np.newaxis
-                ],
-                np.stack((self.model.exc, self.model.inh), axis=1),
-            ),
-            axis=2,
-        )
-=======
         return xs
->>>>>>> 687d10ab
 
     def update_input(self):
         """Update the parameters in self.model according to the current control such that self.simulate_forward
@@ -432,24 +378,11 @@
             self.model.params["inh_ext"] = input[:, 1, :]
 
     def Dxdot(self):
-<<<<<<< HEAD
-        """V x V Jacobian of systems dynamics wrt. to change of systems variables."""
-        # Currently not explicitly required since it is identity matrix.
-        raise NotImplementedError  # return np.eye(4)
-
-    def Duh(self):
-        """Jacobian of systems dynamics wrt. to external control input.
-
-        :return:    N x V x V x T Jacobians.
-        :rtype:     np.ndarray
-        """
-=======
         """4x4 Jacobian of systems dynamics wrt. to change of systems variables."""
         raise NotImplementedError  # return np.eye(4)
 
     def Duh(self):
         """Nx4x4xT Jacobian of systems dynamics wrt. to external control input"""
->>>>>>> 687d10ab
 
         xs = self.get_xs()
         e = xs[:, 0, :]
@@ -486,13 +419,8 @@
     def compute_hx(self):
         """Jacobians for each time step.
 
-<<<<<<< HEAD
-        :return:    N x T x V x V Jacobians.
-        :rtype:     np.ndarray
-=======
         :return: Array of length self.T containing 4x4-matrices
         :rtype: np.ndarray
->>>>>>> 687d10ab
         """
         return compute_hx(
             self.model.params.tau_exc,
@@ -546,18 +474,4 @@
             self.model.params.mu_exc,
             self.model.params.c_excexc,
             self.model.params.c_inhexc,
-<<<<<<< HEAD
-        )
-=======
-        )
-
-    def compute_gradient(self):
-        """
-        Du @ fk + adjoint_k.T @ Du @ h
-        """
-        self.solve_adjoint()
-        fk = cost_functions.derivative_energy_cost(self.control, self.w_2)
-        duh = self.Duh()
-
-        return compute_gradient(self.N, self.dim_out, self.T, fk, self.adjoint_state, self.control_matrix, duh)
->>>>>>> 687d10ab
+        )