--- conflicted
+++ resolved
@@ -396,7 +396,6 @@
     noise_exc,
     noise_inh,
 ):
-
     # squared Jee_max
     sq_Jee_max = Jee_max**2
     sq_Jei_max = Jei_max**2
@@ -415,7 +414,6 @@
 
     ### integrate ODE system:
     for i in range(startind, startind + len(t)):
-
         if not distr_delay:
             # Get the input from one node into another from the rates at time t - connection_delay - 1
             # remark: assume Kie == Kee and Kei == Kii
@@ -429,7 +427,6 @@
 
         # loop through all the nodes
         for no in range(N):
-
             # To save memory, noise is saved in the rates array
             noise_exc[no] = rates_exc[no, i]
             noise_inh[no] = rates_inh[no, i]
@@ -518,11 +515,7 @@
             mufi_rhs = (mui - mufi[no]) / tau_inh
 
             # rate has to be kHz
-<<<<<<< HEAD
             IA_rhs = (a * (Vmean_exc - EA) - IA[no, i - 1] + tauA * b * rates_exc[no, i - 1] * 1e-3) / tauA
-=======
-            IA_rhs = (a * (Vmean_exc - EA) - IA[no, i - 1] + tauA * b * rates_exc[no, i-1] * 1e-3) / tauA
->>>>>>> cb79678d
 
             # EQ. 4.43
             if distr_delay:
@@ -603,7 +596,6 @@
 
 @numba.njit(locals={"idxX": numba.int64, "idxY": numba.int64})
 def lookup_no_interp(x, dx, xi, y, dy, yi):
-
     """
     Return the indices for the closest values for a look-up table
     Choose the closest point in the grid
@@ -646,7 +638,6 @@
 
 @numba.njit(locals={"xid1": numba.int64, "yid1": numba.int64, "dxid": numba.float64, "dyid": numba.float64})
 def fast_interp2_opt(x, dx, xi, y, dy, yi):
-
     """
     Returns the values needed for interpolation:
     - bilinear (2D) interpolation within ranges,
@@ -1725,7 +1716,6 @@
     duh = np.zeros((N, V_vars, V_in, T))
     for t in range(T):
         for n in range(N):
-
             z1ee = z1ee_f * fullstate[n, 0, t] + nw_input[n, t]
             z1ei = z1ei_f * fullstate[n, 1, t]
             z1ie = z1ie_f * fullstate[n, 0, t]
